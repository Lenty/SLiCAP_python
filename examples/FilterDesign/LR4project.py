--- conflicted
+++ resolved
@@ -29,11 +29,7 @@
 protoType   = sp.sympify('1/(1 + sqrt(2)*s/2/pi/f_o + (s/2/pi/f_o)^2)^2')
 # Define the cross-over frequency of the filter
 protoType   = protoType.subs(f_o, 2000)
-<<<<<<< HEAD
-# Calculate the circuit parameters
-=======
 # Calculate the circuit prameters
->>>>>>> a734be49
 paramValues  = equateCoeffs(protoType, transfer, noSolve = [f_o])
 # Obtain the numeric element values
 # Define the circuit parameters
