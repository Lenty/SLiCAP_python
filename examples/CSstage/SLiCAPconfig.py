--- conflicted
+++ resolved
@@ -1,28 +1,3 @@
-<<<<<<< HEAD
-#!/usr/bin/env python2
-# -*- coding: utf-8 -*-
-"""
-SLiCAP module with user-defined path settings.
-"""
-PROJECTPATH = None      # Leave it for automatic detection
-# PATHS: relative to the project path
-HTMLPATH    = 'html/'   # path for html output
-CIRCUITPATH = 'cir/'    # path for .asc, .net, .cir, .sch files
-LIBRARYPATH = 'lib/'    # path for include and library files
-TXTPATH     = 'txt/'    # path for text files (text2html)
-CSVPATH     = 'csv/'    # path for CSV files (csv2html)
-LATEXPATH   = 'tex/'    # path for LaTeX output saveTeX()
-MATHMLPATH  = 'mathml/' # path for mathML output saveMathML()
-IMGPATH     = 'img/'    # path for image files
-MAXIMA      = 'C:\\maxima-5.44.0\\bin\\maxima.bat' # Windows command for maxima
-LTSPICE     = 'wine ~/.wine/drive_c/Program\ Files/LTC/LTspiceXVII/XVIIx64.exe -netlist'  
-
-# Project information
-PROJECT    = 'CS stage noise with resistive source'
-AUTHOR     = 'anton'
-CREATED    = '2020-09-10 10:23:25.198277'
-LASTUPDATE = '2020-09-10 10:32:55.615814'
-=======
 #!/usr/bin/env python3
 # -*- coding: utf-8 -*-
 """
@@ -46,5 +21,4 @@
 PROJECT    = 'CS stage noise with resistive source'
 AUTHOR     = 'Anton'
 CREATED    = '2020-09-10 10:37:37.925548'
-LASTUPDATE = '2020-10-01 10:17:10.784865'
->>>>>>> a734be49
+LASTUPDATE = '2020-10-01 10:17:10.784865'