#!/usr/bin/env python3
# -*- coding: utf-8 -*-
"""
SLiCAP module with user-defined path settings.
"""
PROJECTPATH = None      # Leave it for automatic detection
# PATHS: relative to the project path
HTMLPATH    = 'html/'   # path for html output
CIRCUITPATH = 'cir/'    # path for .asc, .net, .cir, .sch files
LIBRARYPATH = 'lib/'    # path for include and library files
TXTPATH     = 'txt/'    # path for text files (text2html)
CSVPATH     = 'csv/'    # path for CSV files (csv2html)
LATEXPATH   = 'tex/'    # path for LaTeX output saveTeX()
MATHMLPATH  = 'mathml/' # path for mathML output saveMathML()
IMGPATH     = 'img/'    # path for image files
<<<<<<< HEAD
MAXIMA      = 'C:\\maxima-5.44.0\\bin\\maxima.bat' # Windows command for maxima
LTSPICE     = 'wine ~/.wine/drive_c/Program\ Files/LTC/LTspiceXVII/XVIIx64.exe -netlist '  
=======
MAXIMA      = 'C:\\maxima-5.42.2\\bin\\maxima.bat' # Windows command for maxima
LTSPICE     = 'wine ~/.wine/drive_c/Program\ Files/LTC/LTspiceXVII/XVIIx64.exe -wine -netlist '# Command for netlist generation with LTspice
NETLIST     = 'lepton-netlist -g spice-noqsi' # Command for netlist generation with gschem or lepton-eda
>>>>>>> a734be49

# Project information
PROJECT    = 'My first RC network'
AUTHOR     = 'anton'
<<<<<<< HEAD
CREATED    = '2020-09-10 10:22:47.760338'
LASTUPDATE = '2020-09-10 12:25:09.024005'
=======
CREATED    = '2020-09-26 21:04:24.362175'
LASTUPDATE = '2020-09-29 18:04:26.510471'
>>>>>>> a734be49
<|MERGE_RESOLUTION|>--- conflicted
+++ resolved
@@ -13,22 +13,12 @@
 LATEXPATH   = 'tex/'    # path for LaTeX output saveTeX()
 MATHMLPATH  = 'mathml/' # path for mathML output saveMathML()
 IMGPATH     = 'img/'    # path for image files
-<<<<<<< HEAD
-MAXIMA      = 'C:\\maxima-5.44.0\\bin\\maxima.bat' # Windows command for maxima
-LTSPICE     = 'wine ~/.wine/drive_c/Program\ Files/LTC/LTspiceXVII/XVIIx64.exe -netlist '  
-=======
 MAXIMA      = 'C:\\maxima-5.42.2\\bin\\maxima.bat' # Windows command for maxima
 LTSPICE     = 'wine ~/.wine/drive_c/Program\ Files/LTC/LTspiceXVII/XVIIx64.exe -wine -netlist '# Command for netlist generation with LTspice
 NETLIST     = 'lepton-netlist -g spice-noqsi' # Command for netlist generation with gschem or lepton-eda
->>>>>>> a734be49
 
 # Project information
 PROJECT    = 'My first RC network'
 AUTHOR     = 'anton'
-<<<<<<< HEAD
-CREATED    = '2020-09-10 10:22:47.760338'
-LASTUPDATE = '2020-09-10 12:25:09.024005'
-=======
 CREATED    = '2020-09-26 21:04:24.362175'
-LASTUPDATE = '2020-09-29 18:04:26.510471'
->>>>>>> a734be49
+LASTUPDATE = '2020-09-29 18:04:26.510471'