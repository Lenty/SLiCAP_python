--- conflicted
+++ resolved
@@ -29,30 +29,18 @@
    <g id="matplotlib.axis_1">
     <g id="xtick_1">
      <g id="line2d_1">
-<<<<<<< HEAD
-      <path clip-path="url(#p46ab380db2)" d="M 72.659091 314.4 
-L 72.659091 26.8 
-=======
       <path clip-path="url(#p0716c5e6d7)" d="M 72.818182 314.4 
 L 72.818182 26.8 
->>>>>>> a734be49
 " style="fill:none;stroke:#808080;stroke-linecap:square;stroke-width:0.8;"/>
      </g>
      <g id="line2d_2">
       <defs>
        <path d="M 0 0 
 L 0 3.5 
-<<<<<<< HEAD
-" id="m046f9b6bf2" style="stroke:#000000;stroke-width:0.8;"/>
-      </defs>
-      <g>
-       <use style="stroke:#000000;stroke-width:0.8;" x="72.659091" xlink:href="#m046f9b6bf2" y="314.4"/>
-=======
 " id="m95bea7c42b" style="stroke:#000000;stroke-width:0.8;"/>
       </defs>
       <g>
        <use style="stroke:#000000;stroke-width:0.8;" x="72.818182" xlink:href="#m95bea7c42b" y="314.4"/>
->>>>>>> a734be49
       </g>
      </g>
      <g id="text_1">
@@ -102,22 +90,13 @@
     </g>
     <g id="xtick_2">
      <g id="line2d_3">
-<<<<<<< HEAD
-      <path clip-path="url(#p46ab380db2)" d="M 171.954545 314.4 
-L 171.954545 26.8 
-=======
       <path clip-path="url(#p0716c5e6d7)" d="M 172.909091 314.4 
 L 172.909091 26.8 
->>>>>>> a734be49
 " style="fill:none;stroke:#808080;stroke-linecap:square;stroke-width:0.8;"/>
      </g>
      <g id="line2d_4">
       <g>
-<<<<<<< HEAD
-       <use style="stroke:#000000;stroke-width:0.8;" x="171.954545" xlink:href="#m046f9b6bf2" y="314.4"/>
-=======
        <use style="stroke:#000000;stroke-width:0.8;" x="172.909091" xlink:href="#m95bea7c42b" y="314.4"/>
->>>>>>> a734be49
       </g>
      </g>
      <g id="text_2">
@@ -157,22 +136,13 @@
     </g>
     <g id="xtick_3">
      <g id="line2d_5">
-<<<<<<< HEAD
-      <path clip-path="url(#p46ab380db2)" d="M 271.25 314.4 
-L 271.25 26.8 
-=======
       <path clip-path="url(#p0716c5e6d7)" d="M 273 314.4 
 L 273 26.8 
->>>>>>> a734be49
 " style="fill:none;stroke:#808080;stroke-linecap:square;stroke-width:0.8;"/>
      </g>
      <g id="line2d_6">
       <g>
-<<<<<<< HEAD
-       <use style="stroke:#000000;stroke-width:0.8;" x="271.25" xlink:href="#m046f9b6bf2" y="314.4"/>
-=======
        <use style="stroke:#000000;stroke-width:0.8;" x="273" xlink:href="#m95bea7c42b" y="314.4"/>
->>>>>>> a734be49
       </g>
      </g>
      <g id="text_3">
@@ -220,22 +190,13 @@
     </g>
     <g id="xtick_4">
      <g id="line2d_7">
-<<<<<<< HEAD
-      <path clip-path="url(#p46ab380db2)" d="M 370.545455 314.4 
-L 370.545455 26.8 
-=======
       <path clip-path="url(#p0716c5e6d7)" d="M 373.090909 314.4 
 L 373.090909 26.8 
->>>>>>> a734be49
 " style="fill:none;stroke:#808080;stroke-linecap:square;stroke-width:0.8;"/>
      </g>
      <g id="line2d_8">
       <g>
-<<<<<<< HEAD
-       <use style="stroke:#000000;stroke-width:0.8;" x="370.545455" xlink:href="#m046f9b6bf2" y="314.4"/>
-=======
        <use style="stroke:#000000;stroke-width:0.8;" x="373.090909" xlink:href="#m95bea7c42b" y="314.4"/>
->>>>>>> a734be49
       </g>
      </g>
      <g id="text_4">
@@ -268,22 +229,13 @@
     </g>
     <g id="xtick_5">
      <g id="line2d_9">
-<<<<<<< HEAD
-      <path clip-path="url(#p46ab380db2)" d="M 469.840909 314.4 
-L 469.840909 26.8 
-=======
       <path clip-path="url(#p0716c5e6d7)" d="M 473.181818 314.4 
 L 473.181818 26.8 
->>>>>>> a734be49
 " style="fill:none;stroke:#808080;stroke-linecap:square;stroke-width:0.8;"/>
      </g>
      <g id="line2d_10">
       <g>
-<<<<<<< HEAD
-       <use style="stroke:#000000;stroke-width:0.8;" x="469.840909" xlink:href="#m046f9b6bf2" y="314.4"/>
-=======
        <use style="stroke:#000000;stroke-width:0.8;" x="473.181818" xlink:href="#m95bea7c42b" y="314.4"/>
->>>>>>> a734be49
       </g>
      </g>
      <g id="text_5">
@@ -323,744 +275,426 @@
     </g>
     <g id="xtick_6">
      <g id="line2d_11">
-<<<<<<< HEAD
-      <path clip-path="url(#p46ab380db2)" d="M 57.27803 314.4 
-L 57.27803 26.8 
-=======
       <path clip-path="url(#p0716c5e6d7)" d="M 57.313904 314.4 
 L 57.313904 26.8 
->>>>>>> a734be49
 " style="fill:none;stroke:#808080;stroke-dasharray:0.8,1.32;stroke-dashoffset:0;stroke-width:0.8;"/>
      </g>
      <g id="line2d_12">
       <defs>
        <path d="M 0 0 
 L 0 2 
-<<<<<<< HEAD
-" id="m31117bacc2" style="stroke:#000000;stroke-width:0.6;"/>
-      </defs>
-      <g>
-       <use style="stroke:#000000;stroke-width:0.6;" x="57.27803" xlink:href="#m31117bacc2" y="314.4"/>
-=======
 " id="m52c7049c39" style="stroke:#000000;stroke-width:0.6;"/>
       </defs>
       <g>
        <use style="stroke:#000000;stroke-width:0.6;" x="57.313904" xlink:href="#m52c7049c39" y="314.4"/>
->>>>>>> a734be49
       </g>
      </g>
     </g>
     <g id="xtick_7">
      <g id="line2d_13">
-<<<<<<< HEAD
-      <path clip-path="url(#p46ab380db2)" d="M 63.036367 314.4 
-L 63.036367 26.8 
-=======
       <path clip-path="url(#p0716c5e6d7)" d="M 63.118371 314.4 
 L 63.118371 26.8 
->>>>>>> a734be49
 " style="fill:none;stroke:#808080;stroke-dasharray:0.8,1.32;stroke-dashoffset:0;stroke-width:0.8;"/>
      </g>
      <g id="line2d_14">
       <g>
-<<<<<<< HEAD
-       <use style="stroke:#000000;stroke-width:0.6;" x="63.036367" xlink:href="#m31117bacc2" y="314.4"/>
-=======
        <use style="stroke:#000000;stroke-width:0.6;" x="63.118371" xlink:href="#m52c7049c39" y="314.4"/>
->>>>>>> a734be49
       </g>
      </g>
     </g>
     <g id="xtick_8">
      <g id="line2d_15">
-<<<<<<< HEAD
-      <path clip-path="url(#p46ab380db2)" d="M 68.11558 314.4 
-L 68.11558 26.8 
-=======
       <path clip-path="url(#p0716c5e6d7)" d="M 68.238273 314.4 
 L 68.238273 26.8 
->>>>>>> a734be49
 " style="fill:none;stroke:#808080;stroke-dasharray:0.8,1.32;stroke-dashoffset:0;stroke-width:0.8;"/>
      </g>
      <g id="line2d_16">
       <g>
-<<<<<<< HEAD
-       <use style="stroke:#000000;stroke-width:0.6;" x="68.11558" xlink:href="#m31117bacc2" y="314.4"/>
-=======
        <use style="stroke:#000000;stroke-width:0.6;" x="68.238273" xlink:href="#m52c7049c39" y="314.4"/>
->>>>>>> a734be49
       </g>
      </g>
     </g>
     <g id="xtick_9">
      <g id="line2d_17">
-<<<<<<< HEAD
-      <path clip-path="url(#p46ab380db2)" d="M 102.550001 314.4 
-L 102.550001 26.8 
-=======
       <path clip-path="url(#p0716c5e6d7)" d="M 102.948548 314.4 
 L 102.948548 26.8 
->>>>>>> a734be49
 " style="fill:none;stroke:#808080;stroke-dasharray:0.8,1.32;stroke-dashoffset:0;stroke-width:0.8;"/>
      </g>
      <g id="line2d_18">
       <g>
-<<<<<<< HEAD
-       <use style="stroke:#000000;stroke-width:0.6;" x="102.550001" xlink:href="#m31117bacc2" y="314.4"/>
-=======
        <use style="stroke:#000000;stroke-width:0.6;" x="102.948548" xlink:href="#m52c7049c39" y="314.4"/>
->>>>>>> a734be49
       </g>
      </g>
     </g>
     <g id="xtick_10">
      <g id="line2d_19">
-<<<<<<< HEAD
-      <path clip-path="url(#p46ab380db2)" d="M 120.035063 314.4 
-L 120.035063 26.8 
-=======
       <path clip-path="url(#p0716c5e6d7)" d="M 120.573682 314.4 
 L 120.573682 26.8 
->>>>>>> a734be49
 " style="fill:none;stroke:#808080;stroke-dasharray:0.8,1.32;stroke-dashoffset:0;stroke-width:0.8;"/>
      </g>
      <g id="line2d_20">
       <g>
-<<<<<<< HEAD
-       <use style="stroke:#000000;stroke-width:0.6;" x="120.035063" xlink:href="#m31117bacc2" y="314.4"/>
-=======
        <use style="stroke:#000000;stroke-width:0.6;" x="120.573682" xlink:href="#m52c7049c39" y="314.4"/>
->>>>>>> a734be49
       </g>
      </g>
     </g>
     <g id="xtick_11">
      <g id="line2d_21">
-<<<<<<< HEAD
-      <path clip-path="url(#p46ab380db2)" d="M 132.440911 314.4 
-L 132.440911 26.8 
-=======
       <path clip-path="url(#p0716c5e6d7)" d="M 133.078914 314.4 
 L 133.078914 26.8 
->>>>>>> a734be49
 " style="fill:none;stroke:#808080;stroke-dasharray:0.8,1.32;stroke-dashoffset:0;stroke-width:0.8;"/>
      </g>
      <g id="line2d_22">
       <g>
-<<<<<<< HEAD
-       <use style="stroke:#000000;stroke-width:0.6;" x="132.440911" xlink:href="#m31117bacc2" y="314.4"/>
-=======
        <use style="stroke:#000000;stroke-width:0.6;" x="133.078914" xlink:href="#m52c7049c39" y="314.4"/>
->>>>>>> a734be49
       </g>
      </g>
     </g>
     <g id="xtick_12">
      <g id="line2d_23">
-<<<<<<< HEAD
-      <path clip-path="url(#p46ab380db2)" d="M 142.063635 314.4 
-L 142.063635 26.8 
-=======
       <path clip-path="url(#p0716c5e6d7)" d="M 142.778725 314.4 
 L 142.778725 26.8 
->>>>>>> a734be49
 " style="fill:none;stroke:#808080;stroke-dasharray:0.8,1.32;stroke-dashoffset:0;stroke-width:0.8;"/>
      </g>
      <g id="line2d_24">
       <g>
-<<<<<<< HEAD
-       <use style="stroke:#000000;stroke-width:0.6;" x="142.063635" xlink:href="#m31117bacc2" y="314.4"/>
-=======
        <use style="stroke:#000000;stroke-width:0.6;" x="142.778725" xlink:href="#m52c7049c39" y="314.4"/>
->>>>>>> a734be49
       </g>
      </g>
     </g>
     <g id="xtick_13">
      <g id="line2d_25">
-<<<<<<< HEAD
-      <path clip-path="url(#p46ab380db2)" d="M 149.925973 314.4 
-L 149.925973 26.8 
-=======
       <path clip-path="url(#p0716c5e6d7)" d="M 150.704048 314.4 
 L 150.704048 26.8 
->>>>>>> a734be49
 " style="fill:none;stroke:#808080;stroke-dasharray:0.8,1.32;stroke-dashoffset:0;stroke-width:0.8;"/>
      </g>
      <g id="line2d_26">
       <g>
-<<<<<<< HEAD
-       <use style="stroke:#000000;stroke-width:0.6;" x="149.925973" xlink:href="#m31117bacc2" y="314.4"/>
-=======
        <use style="stroke:#000000;stroke-width:0.6;" x="150.704048" xlink:href="#m52c7049c39" y="314.4"/>
->>>>>>> a734be49
       </g>
      </g>
     </g>
     <g id="xtick_14">
      <g id="line2d_27">
-<<<<<<< HEAD
-      <path clip-path="url(#p46ab380db2)" d="M 156.573485 314.4 
-L 156.573485 26.8 
-=======
       <path clip-path="url(#p0716c5e6d7)" d="M 157.404813 314.4 
 L 157.404813 26.8 
->>>>>>> a734be49
 " style="fill:none;stroke:#808080;stroke-dasharray:0.8,1.32;stroke-dashoffset:0;stroke-width:0.8;"/>
      </g>
      <g id="line2d_28">
       <g>
-<<<<<<< HEAD
-       <use style="stroke:#000000;stroke-width:0.6;" x="156.573485" xlink:href="#m31117bacc2" y="314.4"/>
-=======
        <use style="stroke:#000000;stroke-width:0.6;" x="157.404813" xlink:href="#m52c7049c39" y="314.4"/>
->>>>>>> a734be49
       </g>
      </g>
     </g>
     <g id="xtick_15">
      <g id="line2d_29">
-<<<<<<< HEAD
-      <path clip-path="url(#p46ab380db2)" d="M 162.331822 314.4 
-L 162.331822 26.8 
-=======
       <path clip-path="url(#p0716c5e6d7)" d="M 163.20928 314.4 
 L 163.20928 26.8 
->>>>>>> a734be49
 " style="fill:none;stroke:#808080;stroke-dasharray:0.8,1.32;stroke-dashoffset:0;stroke-width:0.8;"/>
      </g>
      <g id="line2d_30">
       <g>
-<<<<<<< HEAD
-       <use style="stroke:#000000;stroke-width:0.6;" x="162.331822" xlink:href="#m31117bacc2" y="314.4"/>
-=======
        <use style="stroke:#000000;stroke-width:0.6;" x="163.20928" xlink:href="#m52c7049c39" y="314.4"/>
->>>>>>> a734be49
       </g>
      </g>
     </g>
     <g id="xtick_16">
      <g id="line2d_31">
-<<<<<<< HEAD
-      <path clip-path="url(#p46ab380db2)" d="M 167.411035 314.4 
-L 167.411035 26.8 
-=======
       <path clip-path="url(#p0716c5e6d7)" d="M 168.329182 314.4 
 L 168.329182 26.8 
->>>>>>> a734be49
 " style="fill:none;stroke:#808080;stroke-dasharray:0.8,1.32;stroke-dashoffset:0;stroke-width:0.8;"/>
      </g>
      <g id="line2d_32">
       <g>
-<<<<<<< HEAD
-       <use style="stroke:#000000;stroke-width:0.6;" x="167.411035" xlink:href="#m31117bacc2" y="314.4"/>
-=======
        <use style="stroke:#000000;stroke-width:0.6;" x="168.329182" xlink:href="#m52c7049c39" y="314.4"/>
->>>>>>> a734be49
       </g>
      </g>
     </g>
     <g id="xtick_17">
      <g id="line2d_33">
-<<<<<<< HEAD
-      <path clip-path="url(#p46ab380db2)" d="M 201.845456 314.4 
-L 201.845456 26.8 
-=======
       <path clip-path="url(#p0716c5e6d7)" d="M 203.039457 314.4 
 L 203.039457 26.8 
->>>>>>> a734be49
 " style="fill:none;stroke:#808080;stroke-dasharray:0.8,1.32;stroke-dashoffset:0;stroke-width:0.8;"/>
      </g>
      <g id="line2d_34">
       <g>
-<<<<<<< HEAD
-       <use style="stroke:#000000;stroke-width:0.6;" x="201.845456" xlink:href="#m31117bacc2" y="314.4"/>
-=======
        <use style="stroke:#000000;stroke-width:0.6;" x="203.039457" xlink:href="#m52c7049c39" y="314.4"/>
->>>>>>> a734be49
       </g>
      </g>
     </g>
     <g id="xtick_18">
      <g id="line2d_35">
-<<<<<<< HEAD
-      <path clip-path="url(#p46ab380db2)" d="M 219.330517 314.4 
-L 219.330517 26.8 
-=======
       <path clip-path="url(#p0716c5e6d7)" d="M 220.664591 314.4 
 L 220.664591 26.8 
->>>>>>> a734be49
 " style="fill:none;stroke:#808080;stroke-dasharray:0.8,1.32;stroke-dashoffset:0;stroke-width:0.8;"/>
      </g>
      <g id="line2d_36">
       <g>
-<<<<<<< HEAD
-       <use style="stroke:#000000;stroke-width:0.6;" x="219.330517" xlink:href="#m31117bacc2" y="314.4"/>
-=======
        <use style="stroke:#000000;stroke-width:0.6;" x="220.664591" xlink:href="#m52c7049c39" y="314.4"/>
->>>>>>> a734be49
       </g>
      </g>
     </g>
     <g id="xtick_19">
      <g id="line2d_37">
-<<<<<<< HEAD
-      <path clip-path="url(#p46ab380db2)" d="M 231.736366 314.4 
-L 231.736366 26.8 
-=======
       <path clip-path="url(#p0716c5e6d7)" d="M 233.169823 314.4 
 L 233.169823 26.8 
->>>>>>> a734be49
 " style="fill:none;stroke:#808080;stroke-dasharray:0.8,1.32;stroke-dashoffset:0;stroke-width:0.8;"/>
      </g>
      <g id="line2d_38">
       <g>
-<<<<<<< HEAD
-       <use style="stroke:#000000;stroke-width:0.6;" x="231.736366" xlink:href="#m31117bacc2" y="314.4"/>
-=======
        <use style="stroke:#000000;stroke-width:0.6;" x="233.169823" xlink:href="#m52c7049c39" y="314.4"/>
->>>>>>> a734be49
       </g>
      </g>
     </g>
     <g id="xtick_20">
      <g id="line2d_39">
-<<<<<<< HEAD
-      <path clip-path="url(#p46ab380db2)" d="M 241.35909 314.4 
-L 241.35909 26.8 
-=======
       <path clip-path="url(#p0716c5e6d7)" d="M 242.869634 314.4 
 L 242.869634 26.8 
->>>>>>> a734be49
 " style="fill:none;stroke:#808080;stroke-dasharray:0.8,1.32;stroke-dashoffset:0;stroke-width:0.8;"/>
      </g>
      <g id="line2d_40">
       <g>
-<<<<<<< HEAD
-       <use style="stroke:#000000;stroke-width:0.6;" x="241.35909" xlink:href="#m31117bacc2" y="314.4"/>
-=======
        <use style="stroke:#000000;stroke-width:0.6;" x="242.869634" xlink:href="#m52c7049c39" y="314.4"/>
->>>>>>> a734be49
       </g>
      </g>
     </g>
     <g id="xtick_21">
      <g id="line2d_41">
-<<<<<<< HEAD
-      <path clip-path="url(#p46ab380db2)" d="M 249.221428 314.4 
-L 249.221428 26.8 
-=======
       <path clip-path="url(#p0716c5e6d7)" d="M 250.794957 314.4 
 L 250.794957 26.8 
->>>>>>> a734be49
 " style="fill:none;stroke:#808080;stroke-dasharray:0.8,1.32;stroke-dashoffset:0;stroke-width:0.8;"/>
      </g>
      <g id="line2d_42">
       <g>
-<<<<<<< HEAD
-       <use style="stroke:#000000;stroke-width:0.6;" x="249.221428" xlink:href="#m31117bacc2" y="314.4"/>
-=======
        <use style="stroke:#000000;stroke-width:0.6;" x="250.794957" xlink:href="#m52c7049c39" y="314.4"/>
->>>>>>> a734be49
       </g>
      </g>
     </g>
     <g id="xtick_22">
      <g id="line2d_43">
-<<<<<<< HEAD
-      <path clip-path="url(#p46ab380db2)" d="M 255.868939 314.4 
-L 255.868939 26.8 
-=======
       <path clip-path="url(#p0716c5e6d7)" d="M 257.495722 314.4 
 L 257.495722 26.8 
->>>>>>> a734be49
 " style="fill:none;stroke:#808080;stroke-dasharray:0.8,1.32;stroke-dashoffset:0;stroke-width:0.8;"/>
      </g>
      <g id="line2d_44">
       <g>
-<<<<<<< HEAD
-       <use style="stroke:#000000;stroke-width:0.6;" x="255.868939" xlink:href="#m31117bacc2" y="314.4"/>
-=======
        <use style="stroke:#000000;stroke-width:0.6;" x="257.495722" xlink:href="#m52c7049c39" y="314.4"/>
->>>>>>> a734be49
       </g>
      </g>
     </g>
     <g id="xtick_23">
      <g id="line2d_45">
-<<<<<<< HEAD
-      <path clip-path="url(#p46ab380db2)" d="M 261.627276 314.4 
-L 261.627276 26.8 
-=======
       <path clip-path="url(#p0716c5e6d7)" d="M 263.300189 314.4 
 L 263.300189 26.8 
->>>>>>> a734be49
 " style="fill:none;stroke:#808080;stroke-dasharray:0.8,1.32;stroke-dashoffset:0;stroke-width:0.8;"/>
      </g>
      <g id="line2d_46">
       <g>
-<<<<<<< HEAD
-       <use style="stroke:#000000;stroke-width:0.6;" x="261.627276" xlink:href="#m31117bacc2" y="314.4"/>
-=======
        <use style="stroke:#000000;stroke-width:0.6;" x="263.300189" xlink:href="#m52c7049c39" y="314.4"/>
->>>>>>> a734be49
       </g>
      </g>
     </g>
     <g id="xtick_24">
      <g id="line2d_47">
-<<<<<<< HEAD
-      <path clip-path="url(#p46ab380db2)" d="M 266.706489 314.4 
-L 266.706489 26.8 
-=======
       <path clip-path="url(#p0716c5e6d7)" d="M 268.420091 314.4 
 L 268.420091 26.8 
->>>>>>> a734be49
 " style="fill:none;stroke:#808080;stroke-dasharray:0.8,1.32;stroke-dashoffset:0;stroke-width:0.8;"/>
      </g>
      <g id="line2d_48">
       <g>
-<<<<<<< HEAD
-       <use style="stroke:#000000;stroke-width:0.6;" x="266.706489" xlink:href="#m31117bacc2" y="314.4"/>
-=======
        <use style="stroke:#000000;stroke-width:0.6;" x="268.420091" xlink:href="#m52c7049c39" y="314.4"/>
->>>>>>> a734be49
       </g>
      </g>
     </g>
     <g id="xtick_25">
      <g id="line2d_49">
-<<<<<<< HEAD
-      <path clip-path="url(#p46ab380db2)" d="M 301.14091 314.4 
-L 301.14091 26.8 
-=======
       <path clip-path="url(#p0716c5e6d7)" d="M 303.130366 314.4 
 L 303.130366 26.8 
->>>>>>> a734be49
 " style="fill:none;stroke:#808080;stroke-dasharray:0.8,1.32;stroke-dashoffset:0;stroke-width:0.8;"/>
      </g>
      <g id="line2d_50">
       <g>
-<<<<<<< HEAD
-       <use style="stroke:#000000;stroke-width:0.6;" x="301.14091" xlink:href="#m31117bacc2" y="314.4"/>
-=======
        <use style="stroke:#000000;stroke-width:0.6;" x="303.130366" xlink:href="#m52c7049c39" y="314.4"/>
->>>>>>> a734be49
       </g>
      </g>
     </g>
     <g id="xtick_26">
      <g id="line2d_51">
-<<<<<<< HEAD
-      <path clip-path="url(#p46ab380db2)" d="M 318.625972 314.4 
-L 318.625972 26.8 
-=======
       <path clip-path="url(#p0716c5e6d7)" d="M 320.7555 314.4 
 L 320.7555 26.8 
->>>>>>> a734be49
 " style="fill:none;stroke:#808080;stroke-dasharray:0.8,1.32;stroke-dashoffset:0;stroke-width:0.8;"/>
      </g>
      <g id="line2d_52">
       <g>
-<<<<<<< HEAD
-       <use style="stroke:#000000;stroke-width:0.6;" x="318.625972" xlink:href="#m31117bacc2" y="314.4"/>
-=======
        <use style="stroke:#000000;stroke-width:0.6;" x="320.7555" xlink:href="#m52c7049c39" y="314.4"/>
->>>>>>> a734be49
       </g>
      </g>
     </g>
     <g id="xtick_27">
      <g id="line2d_53">
-<<<<<<< HEAD
-      <path clip-path="url(#p46ab380db2)" d="M 331.031821 314.4 
-L 331.031821 26.8 
-=======
       <path clip-path="url(#p0716c5e6d7)" d="M 333.260732 314.4 
 L 333.260732 26.8 
->>>>>>> a734be49
 " style="fill:none;stroke:#808080;stroke-dasharray:0.8,1.32;stroke-dashoffset:0;stroke-width:0.8;"/>
      </g>
      <g id="line2d_54">
       <g>
-<<<<<<< HEAD
-       <use style="stroke:#000000;stroke-width:0.6;" x="331.031821" xlink:href="#m31117bacc2" y="314.4"/>
-=======
        <use style="stroke:#000000;stroke-width:0.6;" x="333.260732" xlink:href="#m52c7049c39" y="314.4"/>
->>>>>>> a734be49
       </g>
      </g>
     </g>
     <g id="xtick_28">
      <g id="line2d_55">
-<<<<<<< HEAD
-      <path clip-path="url(#p46ab380db2)" d="M 340.654544 314.4 
-L 340.654544 26.8 
-=======
       <path clip-path="url(#p0716c5e6d7)" d="M 342.960543 314.4 
 L 342.960543 26.8 
->>>>>>> a734be49
 " style="fill:none;stroke:#808080;stroke-dasharray:0.8,1.32;stroke-dashoffset:0;stroke-width:0.8;"/>
      </g>
      <g id="line2d_56">
       <g>
-<<<<<<< HEAD
-       <use style="stroke:#000000;stroke-width:0.6;" x="340.654544" xlink:href="#m31117bacc2" y="314.4"/>
-=======
        <use style="stroke:#000000;stroke-width:0.6;" x="342.960543" xlink:href="#m52c7049c39" y="314.4"/>
->>>>>>> a734be49
       </g>
      </g>
     </g>
     <g id="xtick_29">
      <g id="line2d_57">
-<<<<<<< HEAD
-      <path clip-path="url(#p46ab380db2)" d="M 348.516882 314.4 
-L 348.516882 26.8 
-=======
       <path clip-path="url(#p0716c5e6d7)" d="M 350.885866 314.4 
 L 350.885866 26.8 
->>>>>>> a734be49
 " style="fill:none;stroke:#808080;stroke-dasharray:0.8,1.32;stroke-dashoffset:0;stroke-width:0.8;"/>
      </g>
      <g id="line2d_58">
       <g>
-<<<<<<< HEAD
-       <use style="stroke:#000000;stroke-width:0.6;" x="348.516882" xlink:href="#m31117bacc2" y="314.4"/>
-=======
        <use style="stroke:#000000;stroke-width:0.6;" x="350.885866" xlink:href="#m52c7049c39" y="314.4"/>
->>>>>>> a734be49
       </g>
      </g>
     </g>
     <g id="xtick_30">
      <g id="line2d_59">
-<<<<<<< HEAD
-      <path clip-path="url(#p46ab380db2)" d="M 355.164394 314.4 
-L 355.164394 26.8 
-=======
       <path clip-path="url(#p0716c5e6d7)" d="M 357.586631 314.4 
 L 357.586631 26.8 
->>>>>>> a734be49
 " style="fill:none;stroke:#808080;stroke-dasharray:0.8,1.32;stroke-dashoffset:0;stroke-width:0.8;"/>
      </g>
      <g id="line2d_60">
       <g>
-<<<<<<< HEAD
-       <use style="stroke:#000000;stroke-width:0.6;" x="355.164394" xlink:href="#m31117bacc2" y="314.4"/>
-=======
        <use style="stroke:#000000;stroke-width:0.6;" x="357.586631" xlink:href="#m52c7049c39" y="314.4"/>
->>>>>>> a734be49
       </g>
      </g>
     </g>
     <g id="xtick_31">
      <g id="line2d_61">
-<<<<<<< HEAD
-      <path clip-path="url(#p46ab380db2)" d="M 360.922731 314.4 
-L 360.922731 26.8 
-=======
       <path clip-path="url(#p0716c5e6d7)" d="M 363.391098 314.4 
 L 363.391098 26.8 
->>>>>>> a734be49
 " style="fill:none;stroke:#808080;stroke-dasharray:0.8,1.32;stroke-dashoffset:0;stroke-width:0.8;"/>
      </g>
      <g id="line2d_62">
       <g>
-<<<<<<< HEAD
-       <use style="stroke:#000000;stroke-width:0.6;" x="360.922731" xlink:href="#m31117bacc2" y="314.4"/>
-=======
        <use style="stroke:#000000;stroke-width:0.6;" x="363.391098" xlink:href="#m52c7049c39" y="314.4"/>
->>>>>>> a734be49
       </g>
      </g>
     </g>
     <g id="xtick_32">
      <g id="line2d_63">
-<<<<<<< HEAD
-      <path clip-path="url(#p46ab380db2)" d="M 366.001944 314.4 
-L 366.001944 26.8 
-=======
       <path clip-path="url(#p0716c5e6d7)" d="M 368.511 314.4 
 L 368.511 26.8 
->>>>>>> a734be49
 " style="fill:none;stroke:#808080;stroke-dasharray:0.8,1.32;stroke-dashoffset:0;stroke-width:0.8;"/>
      </g>
      <g id="line2d_64">
       <g>
-<<<<<<< HEAD
-       <use style="stroke:#000000;stroke-width:0.6;" x="366.001944" xlink:href="#m31117bacc2" y="314.4"/>
-=======
        <use style="stroke:#000000;stroke-width:0.6;" x="368.511" xlink:href="#m52c7049c39" y="314.4"/>
->>>>>>> a734be49
       </g>
      </g>
     </g>
     <g id="xtick_33">
      <g id="line2d_65">
-<<<<<<< HEAD
-      <path clip-path="url(#p46ab380db2)" d="M 400.436365 314.4 
-L 400.436365 26.8 
-=======
       <path clip-path="url(#p0716c5e6d7)" d="M 403.221275 314.4 
 L 403.221275 26.8 
->>>>>>> a734be49
 " style="fill:none;stroke:#808080;stroke-dasharray:0.8,1.32;stroke-dashoffset:0;stroke-width:0.8;"/>
      </g>
      <g id="line2d_66">
       <g>
-<<<<<<< HEAD
-       <use style="stroke:#000000;stroke-width:0.6;" x="400.436365" xlink:href="#m31117bacc2" y="314.4"/>
-=======
        <use style="stroke:#000000;stroke-width:0.6;" x="403.221275" xlink:href="#m52c7049c39" y="314.4"/>
->>>>>>> a734be49
       </g>
      </g>
     </g>
     <g id="xtick_34">
      <g id="line2d_67">
-<<<<<<< HEAD
-      <path clip-path="url(#p46ab380db2)" d="M 417.921426 314.4 
-L 417.921426 26.8 
-=======
       <path clip-path="url(#p0716c5e6d7)" d="M 420.846409 314.4 
 L 420.846409 26.8 
->>>>>>> a734be49
 " style="fill:none;stroke:#808080;stroke-dasharray:0.8,1.32;stroke-dashoffset:0;stroke-width:0.8;"/>
      </g>
      <g id="line2d_68">
       <g>
-<<<<<<< HEAD
-       <use style="stroke:#000000;stroke-width:0.6;" x="417.921426" xlink:href="#m31117bacc2" y="314.4"/>
-=======
        <use style="stroke:#000000;stroke-width:0.6;" x="420.846409" xlink:href="#m52c7049c39" y="314.4"/>
->>>>>>> a734be49
       </g>
      </g>
     </g>
     <g id="xtick_35">
      <g id="line2d_69">
-<<<<<<< HEAD
-      <path clip-path="url(#p46ab380db2)" d="M 430.327275 314.4 
-L 430.327275 26.8 
-=======
       <path clip-path="url(#p0716c5e6d7)" d="M 433.351641 314.4 
 L 433.351641 26.8 
->>>>>>> a734be49
 " style="fill:none;stroke:#808080;stroke-dasharray:0.8,1.32;stroke-dashoffset:0;stroke-width:0.8;"/>
      </g>
      <g id="line2d_70">
       <g>
-<<<<<<< HEAD
-       <use style="stroke:#000000;stroke-width:0.6;" x="430.327275" xlink:href="#m31117bacc2" y="314.4"/>
-=======
        <use style="stroke:#000000;stroke-width:0.6;" x="433.351641" xlink:href="#m52c7049c39" y="314.4"/>
->>>>>>> a734be49
       </g>
      </g>
     </g>
     <g id="xtick_36">
      <g id="line2d_71">
-<<<<<<< HEAD
-      <path clip-path="url(#p46ab380db2)" d="M 439.949999 314.4 
-L 439.949999 26.8 
-=======
       <path clip-path="url(#p0716c5e6d7)" d="M 443.051452 314.4 
 L 443.051452 26.8 
->>>>>>> a734be49
 " style="fill:none;stroke:#808080;stroke-dasharray:0.8,1.32;stroke-dashoffset:0;stroke-width:0.8;"/>
      </g>
      <g id="line2d_72">
       <g>
-<<<<<<< HEAD
-       <use style="stroke:#000000;stroke-width:0.6;" x="439.949999" xlink:href="#m31117bacc2" y="314.4"/>
-=======
        <use style="stroke:#000000;stroke-width:0.6;" x="443.051452" xlink:href="#m52c7049c39" y="314.4"/>
->>>>>>> a734be49
       </g>
      </g>
     </g>
     <g id="xtick_37">
      <g id="line2d_73">
-<<<<<<< HEAD
-      <path clip-path="url(#p46ab380db2)" d="M 447.812337 314.4 
-L 447.812337 26.8 
-=======
       <path clip-path="url(#p0716c5e6d7)" d="M 450.976775 314.4 
 L 450.976775 26.8 
->>>>>>> a734be49
 " style="fill:none;stroke:#808080;stroke-dasharray:0.8,1.32;stroke-dashoffset:0;stroke-width:0.8;"/>
      </g>
      <g id="line2d_74">
       <g>
-<<<<<<< HEAD
-       <use style="stroke:#000000;stroke-width:0.6;" x="447.812337" xlink:href="#m31117bacc2" y="314.4"/>
-=======
        <use style="stroke:#000000;stroke-width:0.6;" x="450.976775" xlink:href="#m52c7049c39" y="314.4"/>
->>>>>>> a734be49
       </g>
      </g>
     </g>
     <g id="xtick_38">
      <g id="line2d_75">
-<<<<<<< HEAD
-      <path clip-path="url(#p46ab380db2)" d="M 454.459849 314.4 
-L 454.459849 26.8 
-=======
       <path clip-path="url(#p0716c5e6d7)" d="M 457.67754 314.4 
 L 457.67754 26.8 
->>>>>>> a734be49
 " style="fill:none;stroke:#808080;stroke-dasharray:0.8,1.32;stroke-dashoffset:0;stroke-width:0.8;"/>
      </g>
      <g id="line2d_76">
       <g>
-<<<<<<< HEAD
-       <use style="stroke:#000000;stroke-width:0.6;" x="454.459849" xlink:href="#m31117bacc2" y="314.4"/>
-=======
        <use style="stroke:#000000;stroke-width:0.6;" x="457.67754" xlink:href="#m52c7049c39" y="314.4"/>
->>>>>>> a734be49
       </g>
      </g>
     </g>
     <g id="xtick_39">
      <g id="line2d_77">
-<<<<<<< HEAD
-      <path clip-path="url(#p46ab380db2)" d="M 460.218185 314.4 
-L 460.218185 26.8 
-=======
       <path clip-path="url(#p0716c5e6d7)" d="M 463.482007 314.4 
 L 463.482007 26.8 
->>>>>>> a734be49
 " style="fill:none;stroke:#808080;stroke-dasharray:0.8,1.32;stroke-dashoffset:0;stroke-width:0.8;"/>
      </g>
      <g id="line2d_78">
       <g>
-<<<<<<< HEAD
-       <use style="stroke:#000000;stroke-width:0.6;" x="460.218185" xlink:href="#m31117bacc2" y="314.4"/>
-=======
        <use style="stroke:#000000;stroke-width:0.6;" x="463.482007" xlink:href="#m52c7049c39" y="314.4"/>
->>>>>>> a734be49
       </g>
      </g>
     </g>
     <g id="xtick_40">
      <g id="line2d_79">
-<<<<<<< HEAD
-      <path clip-path="url(#p46ab380db2)" d="M 465.297398 314.4 
-L 465.297398 26.8 
-=======
       <path clip-path="url(#p0716c5e6d7)" d="M 468.601909 314.4 
 L 468.601909 26.8 
->>>>>>> a734be49
 " style="fill:none;stroke:#808080;stroke-dasharray:0.8,1.32;stroke-dashoffset:0;stroke-width:0.8;"/>
      </g>
      <g id="line2d_80">
       <g>
-<<<<<<< HEAD
-       <use style="stroke:#000000;stroke-width:0.6;" x="465.297398" xlink:href="#m31117bacc2" y="314.4"/>
-=======
        <use style="stroke:#000000;stroke-width:0.6;" x="468.601909" xlink:href="#m52c7049c39" y="314.4"/>
->>>>>>> a734be49
       </g>
      </g>
     </g>
@@ -1298,30 +932,18 @@
    <g id="matplotlib.axis_2">
     <g id="ytick_1">
      <g id="line2d_81">
-<<<<<<< HEAD
-      <path clip-path="url(#p46ab380db2)" d="M 52.8 273.588008 
-L 489.7 273.588008 
-=======
       <path clip-path="url(#p0716c5e6d7)" d="M 52.8 273.588008 
 L 493.2 273.588008 
->>>>>>> a734be49
 " style="fill:none;stroke:#808080;stroke-linecap:square;stroke-width:0.8;"/>
      </g>
      <g id="line2d_82">
       <defs>
        <path d="M 0 0 
 L -3.5 0 
-<<<<<<< HEAD
-" id="m8bf5a0c913" style="stroke:#000000;stroke-width:0.8;"/>
-      </defs>
-      <g>
-       <use style="stroke:#000000;stroke-width:0.8;" x="52.8" xlink:href="#m8bf5a0c913" y="273.588008"/>
-=======
 " id="me9286e377d" style="stroke:#000000;stroke-width:0.8;"/>
       </defs>
       <g>
        <use style="stroke:#000000;stroke-width:0.8;" x="52.8" xlink:href="#me9286e377d" y="273.588008"/>
->>>>>>> a734be49
       </g>
      </g>
      <g id="text_7">
@@ -1382,22 +1004,13 @@
     </g>
     <g id="ytick_2">
      <g id="line2d_83">
-<<<<<<< HEAD
-      <path clip-path="url(#p46ab380db2)" d="M 52.8 214.737718 
-L 489.7 214.737718 
-=======
       <path clip-path="url(#p0716c5e6d7)" d="M 52.8 214.737718 
 L 493.2 214.737718 
->>>>>>> a734be49
 " style="fill:none;stroke:#808080;stroke-linecap:square;stroke-width:0.8;"/>
      </g>
      <g id="line2d_84">
       <g>
-<<<<<<< HEAD
-       <use style="stroke:#000000;stroke-width:0.8;" x="52.8" xlink:href="#m8bf5a0c913" y="214.737718"/>
-=======
        <use style="stroke:#000000;stroke-width:0.8;" x="52.8" xlink:href="#me9286e377d" y="214.737718"/>
->>>>>>> a734be49
       </g>
      </g>
      <g id="text_8">
@@ -1443,22 +1056,13 @@
     </g>
     <g id="ytick_3">
      <g id="line2d_85">
-<<<<<<< HEAD
-      <path clip-path="url(#p46ab380db2)" d="M 52.8 155.887427 
-L 489.7 155.887427 
-=======
       <path clip-path="url(#p0716c5e6d7)" d="M 52.8 155.887427 
 L 493.2 155.887427 
->>>>>>> a734be49
 " style="fill:none;stroke:#808080;stroke-linecap:square;stroke-width:0.8;"/>
      </g>
      <g id="line2d_86">
       <g>
-<<<<<<< HEAD
-       <use style="stroke:#000000;stroke-width:0.8;" x="52.8" xlink:href="#m8bf5a0c913" y="155.887427"/>
-=======
        <use style="stroke:#000000;stroke-width:0.8;" x="52.8" xlink:href="#me9286e377d" y="155.887427"/>
->>>>>>> a734be49
       </g>
      </g>
      <g id="text_9">
@@ -1472,22 +1076,13 @@
     </g>
     <g id="ytick_4">
      <g id="line2d_87">
-<<<<<<< HEAD
-      <path clip-path="url(#p46ab380db2)" d="M 52.8 97.037137 
-L 489.7 97.037137 
-=======
       <path clip-path="url(#p0716c5e6d7)" d="M 52.8 97.037137 
 L 493.2 97.037137 
->>>>>>> a734be49
 " style="fill:none;stroke:#808080;stroke-linecap:square;stroke-width:0.8;"/>
      </g>
      <g id="line2d_88">
       <g>
-<<<<<<< HEAD
-       <use style="stroke:#000000;stroke-width:0.8;" x="52.8" xlink:href="#m8bf5a0c913" y="97.037137"/>
-=======
        <use style="stroke:#000000;stroke-width:0.8;" x="52.8" xlink:href="#me9286e377d" y="97.037137"/>
->>>>>>> a734be49
       </g>
      </g>
      <g id="text_10">
@@ -1501,22 +1096,13 @@
     </g>
     <g id="ytick_5">
      <g id="line2d_89">
-<<<<<<< HEAD
-      <path clip-path="url(#p46ab380db2)" d="M 52.8 38.186847 
-L 489.7 38.186847 
-=======
       <path clip-path="url(#p0716c5e6d7)" d="M 52.8 38.186847 
 L 493.2 38.186847 
->>>>>>> a734be49
 " style="fill:none;stroke:#808080;stroke-linecap:square;stroke-width:0.8;"/>
      </g>
      <g id="line2d_90">
       <g>
-<<<<<<< HEAD
-       <use style="stroke:#000000;stroke-width:0.8;" x="52.8" xlink:href="#m8bf5a0c913" y="38.186847"/>
-=======
        <use style="stroke:#000000;stroke-width:0.8;" x="52.8" xlink:href="#me9286e377d" y="38.186847"/>
->>>>>>> a734be49
       </g>
      </g>
      <g id="text_11">
@@ -1713,108 +1299,6 @@
     </g>
    </g>
    <g id="line2d_91">
-<<<<<<< HEAD
-    <path clip-path="url(#p46ab380db2)" d="M 72.659091 39.872727 
-L 76.671028 40.037086 
-L 80.682966 40.217465 
-L 84.694904 40.415426 
-L 88.706841 40.632681 
-L 92.718779 40.871108 
-L 96.730716 41.132769 
-L 100.742654 41.419926 
-L 104.754591 41.735058 
-L 108.766529 42.080887 
-L 112.778466 42.460395 
-L 116.790404 42.876855 
-L 120.802342 43.333854 
-L 124.814279 43.835322 
-L 128.826217 44.385567 
-L 132.838154 44.989308 
-L 136.850092 45.651712 
-L 140.862029 46.378433 
-L 144.873967 47.175657 
-L 148.885904 48.050144 
-L 152.897842 49.009281 
-L 156.90978 50.061123 
-L 160.921717 51.214451 
-L 164.933655 52.478817 
-L 168.945592 53.864601 
-L 172.95753 55.383048 
-L 176.969467 57.046317 
-L 180.981405 58.867507 
-L 184.993343 60.860678 
-L 189.00528 63.040845 
-L 193.017218 65.423951 
-L 197.029155 68.026795 
-L 201.041093 70.866918 
-L 205.05303 73.962422 
-L 209.064968 77.331704 
-L 213.076905 80.993103 
-L 217.088843 84.964421 
-L 221.100781 89.262311 
-L 225.112718 93.901517 
-L 229.124656 98.893963 
-L 233.136593 104.247694 
-L 237.148531 109.965706 
-L 241.160468 116.044716 
-L 245.172406 122.47397 
-L 249.184343 129.2342 
-L 253.196281 136.296891 
-L 257.208219 143.624001 
-L 261.220156 151.168289 
-L 265.232094 158.874322 
-L 269.244031 166.680189 
-L 273.255969 174.519811 
-L 277.267906 182.325678 
-L 281.279844 190.031711 
-L 285.291781 197.575999 
-L 289.303719 204.903109 
-L 293.315657 211.9658 
-L 297.327594 218.72603 
-L 301.339532 225.155284 
-L 305.351469 231.234294 
-L 309.363407 236.952306 
-L 313.375344 242.306037 
-L 317.387282 247.298483 
-L 321.399219 251.937689 
-L 325.411157 256.235579 
-L 329.423095 260.206897 
-L 333.435032 263.868296 
-L 337.44697 267.237578 
-L 341.458907 270.333082 
-L 345.470845 273.173205 
-L 349.482782 275.776049 
-L 353.49472 278.159155 
-L 357.506657 280.339322 
-L 361.518595 282.332493 
-L 365.530533 284.153683 
-L 369.54247 285.816952 
-L 373.554408 287.335399 
-L 377.566345 288.721183 
-L 381.578283 289.985549 
-L 385.59022 291.138877 
-L 389.602158 292.190719 
-L 393.614096 293.149856 
-L 397.626033 294.024343 
-L 401.637971 294.821567 
-L 405.649908 295.548288 
-L 409.661846 296.210692 
-L 413.673783 296.814433 
-L 417.685721 297.364678 
-L 421.697658 297.866146 
-L 425.709596 298.323145 
-L 429.721534 298.739605 
-L 433.733471 299.119113 
-L 437.745409 299.464942 
-L 441.757346 299.780074 
-L 445.769284 300.067231 
-L 449.781221 300.328892 
-L 453.793159 300.567319 
-L 457.805096 300.784574 
-L 461.817034 300.982535 
-L 465.828972 301.162914 
-L 469.840909 301.327273 
-=======
     <path clip-path="url(#p0716c5e6d7)" d="M 72.818182 39.872727 
 L 76.862259 40.037086 
 L 80.906336 40.217465 
@@ -1915,7 +1399,6 @@
 L 465.093664 300.982535 
 L 469.137741 301.162914 
 L 473.181818 301.327273 
->>>>>>> a734be49
 " style="fill:none;stroke:#0000ff;stroke-linecap:square;stroke-width:2;"/>
    </g>
    <g id="patch_3">
@@ -2017,17 +1500,6 @@
    </g>
    <g id="legend_1">
     <g id="patch_7">
-<<<<<<< HEAD
-     <path d="M 444.789375 47.41375 
-L 482.7 47.41375 
-Q 484.7 47.41375 484.7 45.41375 
-L 484.7 33.8 
-Q 484.7 31.8 482.7 31.8 
-L 444.789375 31.8 
-Q 442.789375 31.8 442.789375 33.8 
-L 442.789375 45.41375 
-Q 442.789375 47.41375 444.789375 47.41375 
-=======
      <path d="M 448.289375 47.41375 
 L 486.2 47.41375 
 Q 488.2 47.41375 488.2 45.41375 
@@ -2037,49 +1509,30 @@
 Q 446.289375 31.8 446.289375 33.8 
 L 446.289375 45.41375 
 Q 446.289375 47.41375 448.289375 47.41375 
->>>>>>> a734be49
 z
 " style="fill:#ffffff;opacity:0.8;stroke:#cccccc;stroke-linejoin:miter;"/>
     </g>
     <g id="line2d_92">
-<<<<<<< HEAD
-     <path d="M 444.789375 39.418125 
-L 454.789375 39.418125 
-=======
      <path d="M 448.289375 39.418125 
 L 458.289375 39.418125 
->>>>>>> a734be49
 " style="fill:none;stroke:#0000ff;stroke-linecap:square;stroke-width:2;"/>
     </g>
     <g id="line2d_93"/>
     <g id="text_14">
      <!-- gain -->
-<<<<<<< HEAD
-     <g transform="translate(456.789375 42.918125)scale(0.12 -0.12)">
-      <use xlink:href="#DejaVuSans-67"/>
-      <use x="63.476562" xlink:href="#DejaVuSans-61"/>
-      <use x="124.755859" xlink:href="#DejaVuSans-69"/>
-      <use x="152.539062" xlink:href="#DejaVuSans-6e"/>
-=======
      <g transform="translate(460.289375 42.918125)scale(0.12 -0.12)">
       <use xlink:href="#DejaVuSans-103"/>
       <use x="63.476562" xlink:href="#DejaVuSans-97"/>
       <use x="124.755859" xlink:href="#DejaVuSans-105"/>
       <use x="152.539062" xlink:href="#DejaVuSans-110"/>
->>>>>>> a734be49
      </g>
     </g>
    </g>
   </g>
  </g>
  <defs>
-<<<<<<< HEAD
-  <clipPath id="p46ab380db2">
-   <rect height="287.6" width="436.9" x="52.8" y="26.8"/>
-=======
   <clipPath id="p0716c5e6d7">
    <rect height="287.6" width="440.4" x="52.8" y="26.8"/>
->>>>>>> a734be49
   </clipPath>
  </defs>
 </svg>