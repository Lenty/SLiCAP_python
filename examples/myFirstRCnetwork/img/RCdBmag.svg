<?xml version="1.0" encoding="utf-8" standalone="no"?>
<!DOCTYPE svg PUBLIC "-//W3C//DTD SVG 1.1//EN"
  "http://www.w3.org/Graphics/SVG/1.1/DTD/svg11.dtd">
<!-- Created with matplotlib (https://matplotlib.org/) -->
<svg height="360pt" version="1.1" viewBox="0 0 504 360" width="504pt" xmlns="http://www.w3.org/2000/svg" xmlns:xlink="http://www.w3.org/1999/xlink">
 <defs>
  <style type="text/css">
*{stroke-linecap:butt;stroke-linejoin:round;}
  </style>
 </defs>
 <g id="figure_1">
  <g id="patch_1">
   <path d="M 0 360 
L 504 360 
L 504 0 
L 0 0 
z
" style="fill:#ffffff;"/>
  </g>
  <g id="axes_1">
   <g id="patch_2">
    <path d="M 52.925 314.4 
L 493.2 314.4 
L 493.2 26.8 
L 52.925 26.8 
z
" style="fill:#ffffff;"/>
   </g>
   <g id="matplotlib.axis_1">
    <g id="xtick_1">
     <g id="line2d_1">
<<<<<<< HEAD
      <path clip-path="url(#pdc44bc7dc6)" d="M 72.778409 314.4 
L 72.778409 26.8 
=======
      <path clip-path="url(#p93d1269ceb)" d="M 72.9375 314.4 
L 72.9375 26.8 
>>>>>>> a734be49
" style="fill:none;stroke:#808080;stroke-linecap:square;stroke-width:0.8;"/>
     </g>
     <g id="line2d_2">
      <defs>
       <path d="M 0 0 
L 0 3.5 
<<<<<<< HEAD
" id="md61a0baf06" style="stroke:#000000;stroke-width:0.8;"/>
      </defs>
      <g>
       <use style="stroke:#000000;stroke-width:0.8;" x="72.778409" xlink:href="#md61a0baf06" y="314.4"/>
=======
" id="m96e04dd757" style="stroke:#000000;stroke-width:0.8;"/>
      </defs>
      <g>
       <use style="stroke:#000000;stroke-width:0.8;" x="72.9375" xlink:href="#m96e04dd757" y="314.4"/>
>>>>>>> a734be49
      </g>
     </g>
     <g id="text_1">
      <!-- $\mathdefault{10^{1}}$ -->
      <defs>
       <path d="M 12.40625 8.296875 
L 28.515625 8.296875 
L 28.515625 63.921875 
L 10.984375 60.40625 
L 10.984375 69.390625 
L 28.421875 72.90625 
L 38.28125 72.90625 
L 38.28125 8.296875 
L 54.390625 8.296875 
L 54.390625 0 
L 12.40625 0 
z
" id="DejaVuSans-49"/>
       <path d="M 31.78125 66.40625 
Q 24.171875 66.40625 20.328125 58.90625 
Q 16.5 51.421875 16.5 36.375 
Q 16.5 21.390625 20.328125 13.890625 
Q 24.171875 6.390625 31.78125 6.390625 
Q 39.453125 6.390625 43.28125 13.890625 
Q 47.125 21.390625 47.125 36.375 
Q 47.125 51.421875 43.28125 58.90625 
Q 39.453125 66.40625 31.78125 66.40625 
z
M 31.78125 74.21875 
Q 44.046875 74.21875 50.515625 64.515625 
Q 56.984375 54.828125 56.984375 36.375 
Q 56.984375 17.96875 50.515625 8.265625 
Q 44.046875 -1.421875 31.78125 -1.421875 
Q 19.53125 -1.421875 13.0625 8.265625 
Q 6.59375 17.96875 6.59375 36.375 
Q 6.59375 54.828125 13.0625 64.515625 
Q 19.53125 74.21875 31.78125 74.21875 
z
" id="DejaVuSans-48"/>
      </defs>
      <g transform="translate(62.3775 330.518125)scale(0.12 -0.12)">
       <use transform="translate(0 0.684375)" xlink:href="#DejaVuSans-49"/>
       <use transform="translate(63.623047 0.684375)" xlink:href="#DejaVuSans-48"/>
       <use transform="translate(128.203125 38.965625)scale(0.7)" xlink:href="#DejaVuSans-49"/>
      </g>
     </g>
    </g>
    <g id="xtick_2">
     <g id="line2d_3">
<<<<<<< HEAD
      <path clip-path="url(#pdc44bc7dc6)" d="M 172.045455 314.4 
L 172.045455 26.8 
=======
      <path clip-path="url(#p93d1269ceb)" d="M 173 314.4 
L 173 26.8 
>>>>>>> a734be49
" style="fill:none;stroke:#808080;stroke-linecap:square;stroke-width:0.8;"/>
     </g>
     <g id="line2d_4">
      <g>
<<<<<<< HEAD
       <use style="stroke:#000000;stroke-width:0.8;" x="172.045455" xlink:href="#md61a0baf06" y="314.4"/>
=======
       <use style="stroke:#000000;stroke-width:0.8;" x="173" xlink:href="#m96e04dd757" y="314.4"/>
>>>>>>> a734be49
      </g>
     </g>
     <g id="text_2">
      <!-- $\mathdefault{10^{2}}$ -->
      <defs>
       <path d="M 19.1875 8.296875 
L 53.609375 8.296875 
L 53.609375 0 
L 7.328125 0 
L 7.328125 8.296875 
Q 12.9375 14.109375 22.625 23.890625 
Q 32.328125 33.6875 34.8125 36.53125 
Q 39.546875 41.84375 41.421875 45.53125 
Q 43.3125 49.21875 43.3125 52.78125 
Q 43.3125 58.59375 39.234375 62.25 
Q 35.15625 65.921875 28.609375 65.921875 
Q 23.96875 65.921875 18.8125 64.3125 
Q 13.671875 62.703125 7.8125 59.421875 
L 7.8125 69.390625 
Q 13.765625 71.78125 18.9375 73 
Q 24.125 74.21875 28.421875 74.21875 
Q 39.75 74.21875 46.484375 68.546875 
Q 53.21875 62.890625 53.21875 53.421875 
Q 53.21875 48.921875 51.53125 44.890625 
Q 49.859375 40.875 45.40625 35.40625 
Q 44.1875 33.984375 37.640625 27.21875 
Q 31.109375 20.453125 19.1875 8.296875 
z
" id="DejaVuSans-50"/>
      </defs>
      <g transform="translate(162.44 330.518125)scale(0.12 -0.12)">
       <use transform="translate(0 0.765625)" xlink:href="#DejaVuSans-49"/>
       <use transform="translate(63.623047 0.765625)" xlink:href="#DejaVuSans-48"/>
       <use transform="translate(128.203125 39.046875)scale(0.7)" xlink:href="#DejaVuSans-50"/>
      </g>
     </g>
    </g>
    <g id="xtick_3">
     <g id="line2d_5">
<<<<<<< HEAD
      <path clip-path="url(#pdc44bc7dc6)" d="M 271.3125 314.4 
L 271.3125 26.8 
=======
      <path clip-path="url(#p93d1269ceb)" d="M 273.0625 314.4 
L 273.0625 26.8 
>>>>>>> a734be49
" style="fill:none;stroke:#808080;stroke-linecap:square;stroke-width:0.8;"/>
     </g>
     <g id="line2d_6">
      <g>
<<<<<<< HEAD
       <use style="stroke:#000000;stroke-width:0.8;" x="271.3125" xlink:href="#md61a0baf06" y="314.4"/>
=======
       <use style="stroke:#000000;stroke-width:0.8;" x="273.0625" xlink:href="#m96e04dd757" y="314.4"/>
>>>>>>> a734be49
      </g>
     </g>
     <g id="text_3">
      <!-- $\mathdefault{10^{3}}$ -->
      <defs>
       <path d="M 40.578125 39.3125 
Q 47.65625 37.796875 51.625 33 
Q 55.609375 28.21875 55.609375 21.1875 
Q 55.609375 10.40625 48.1875 4.484375 
Q 40.765625 -1.421875 27.09375 -1.421875 
Q 22.515625 -1.421875 17.65625 -0.515625 
Q 12.796875 0.390625 7.625 2.203125 
L 7.625 11.71875 
Q 11.71875 9.328125 16.59375 8.109375 
Q 21.484375 6.890625 26.8125 6.890625 
Q 36.078125 6.890625 40.9375 10.546875 
Q 45.796875 14.203125 45.796875 21.1875 
Q 45.796875 27.640625 41.28125 31.265625 
Q 36.765625 34.90625 28.71875 34.90625 
L 20.21875 34.90625 
L 20.21875 43.015625 
L 29.109375 43.015625 
Q 36.375 43.015625 40.234375 45.921875 
Q 44.09375 48.828125 44.09375 54.296875 
Q 44.09375 59.90625 40.109375 62.90625 
Q 36.140625 65.921875 28.71875 65.921875 
Q 24.65625 65.921875 20.015625 65.03125 
Q 15.375 64.15625 9.8125 62.3125 
L 9.8125 71.09375 
Q 15.4375 72.65625 20.34375 73.4375 
Q 25.25 74.21875 29.59375 74.21875 
Q 40.828125 74.21875 47.359375 69.109375 
Q 53.90625 64.015625 53.90625 55.328125 
Q 53.90625 49.265625 50.4375 45.09375 
Q 46.96875 40.921875 40.578125 39.3125 
z
" id="DejaVuSans-51"/>
      </defs>
      <g transform="translate(262.5025 330.518125)scale(0.12 -0.12)">
       <use transform="translate(0 0.765625)" xlink:href="#DejaVuSans-49"/>
       <use transform="translate(63.623047 0.765625)" xlink:href="#DejaVuSans-48"/>
       <use transform="translate(128.203125 39.046875)scale(0.7)" xlink:href="#DejaVuSans-51"/>
      </g>
     </g>
    </g>
    <g id="xtick_4">
     <g id="line2d_7">
<<<<<<< HEAD
      <path clip-path="url(#pdc44bc7dc6)" d="M 370.579545 314.4 
L 370.579545 26.8 
=======
      <path clip-path="url(#p93d1269ceb)" d="M 373.125 314.4 
L 373.125 26.8 
>>>>>>> a734be49
" style="fill:none;stroke:#808080;stroke-linecap:square;stroke-width:0.8;"/>
     </g>
     <g id="line2d_8">
      <g>
<<<<<<< HEAD
       <use style="stroke:#000000;stroke-width:0.8;" x="370.579545" xlink:href="#md61a0baf06" y="314.4"/>
=======
       <use style="stroke:#000000;stroke-width:0.8;" x="373.125" xlink:href="#m96e04dd757" y="314.4"/>
>>>>>>> a734be49
      </g>
     </g>
     <g id="text_4">
      <!-- $\mathdefault{10^{4}}$ -->
      <defs>
       <path d="M 37.796875 64.3125 
L 12.890625 25.390625 
L 37.796875 25.390625 
z
M 35.203125 72.90625 
L 47.609375 72.90625 
L 47.609375 25.390625 
L 58.015625 25.390625 
L 58.015625 17.1875 
L 47.609375 17.1875 
L 47.609375 0 
L 37.796875 0 
L 37.796875 17.1875 
L 4.890625 17.1875 
L 4.890625 26.703125 
z
" id="DejaVuSans-52"/>
      </defs>
      <g transform="translate(362.565 330.518125)scale(0.12 -0.12)">
       <use transform="translate(0 0.684375)" xlink:href="#DejaVuSans-49"/>
       <use transform="translate(63.623047 0.684375)" xlink:href="#DejaVuSans-48"/>
       <use transform="translate(128.203125 38.965625)scale(0.7)" xlink:href="#DejaVuSans-52"/>
      </g>
     </g>
    </g>
    <g id="xtick_5">
     <g id="line2d_9">
<<<<<<< HEAD
      <path clip-path="url(#pdc44bc7dc6)" d="M 469.846591 314.4 
L 469.846591 26.8 
=======
      <path clip-path="url(#p93d1269ceb)" d="M 473.1875 314.4 
L 473.1875 26.8 
>>>>>>> a734be49
" style="fill:none;stroke:#808080;stroke-linecap:square;stroke-width:0.8;"/>
     </g>
     <g id="line2d_10">
      <g>
<<<<<<< HEAD
       <use style="stroke:#000000;stroke-width:0.8;" x="469.846591" xlink:href="#md61a0baf06" y="314.4"/>
=======
       <use style="stroke:#000000;stroke-width:0.8;" x="473.1875" xlink:href="#m96e04dd757" y="314.4"/>
>>>>>>> a734be49
      </g>
     </g>
     <g id="text_5">
      <!-- $\mathdefault{10^{5}}$ -->
      <defs>
       <path d="M 10.796875 72.90625 
L 49.515625 72.90625 
L 49.515625 64.59375 
L 19.828125 64.59375 
L 19.828125 46.734375 
Q 21.96875 47.46875 24.109375 47.828125 
Q 26.265625 48.1875 28.421875 48.1875 
Q 40.625 48.1875 47.75 41.5 
Q 54.890625 34.8125 54.890625 23.390625 
Q 54.890625 11.625 47.5625 5.09375 
Q 40.234375 -1.421875 26.90625 -1.421875 
Q 22.3125 -1.421875 17.546875 -0.640625 
Q 12.796875 0.140625 7.71875 1.703125 
L 7.71875 11.625 
Q 12.109375 9.234375 16.796875 8.0625 
Q 21.484375 6.890625 26.703125 6.890625 
Q 35.15625 6.890625 40.078125 11.328125 
Q 45.015625 15.765625 45.015625 23.390625 
Q 45.015625 31 40.078125 35.4375 
Q 35.15625 39.890625 26.703125 39.890625 
Q 22.75 39.890625 18.8125 39.015625 
Q 14.890625 38.140625 10.796875 36.28125 
z
" id="DejaVuSans-53"/>
      </defs>
      <g transform="translate(462.6275 330.518125)scale(0.12 -0.12)">
       <use transform="translate(0 0.684375)" xlink:href="#DejaVuSans-49"/>
       <use transform="translate(63.623047 0.684375)" xlink:href="#DejaVuSans-48"/>
       <use transform="translate(128.203125 38.965625)scale(0.7)" xlink:href="#DejaVuSans-53"/>
      </g>
     </g>
    </g>
    <g id="xtick_6">
     <g id="line2d_11">
<<<<<<< HEAD
      <path clip-path="url(#pdc44bc7dc6)" d="M 57.401749 314.4 
L 57.401749 26.8 
=======
      <path clip-path="url(#p93d1269ceb)" d="M 57.437623 314.4 
L 57.437623 26.8 
>>>>>>> a734be49
" style="fill:none;stroke:#808080;stroke-dasharray:0.8,1.32;stroke-dashoffset:0;stroke-width:0.8;"/>
     </g>
     <g id="line2d_12">
      <defs>
       <path d="M 0 0 
L 0 2 
<<<<<<< HEAD
" id="m1690bb110c" style="stroke:#000000;stroke-width:0.6;"/>
      </defs>
      <g>
       <use style="stroke:#000000;stroke-width:0.6;" x="57.401749" xlink:href="#m1690bb110c" y="314.4"/>
=======
" id="m1037f62c27" style="stroke:#000000;stroke-width:0.6;"/>
      </defs>
      <g>
       <use style="stroke:#000000;stroke-width:0.6;" x="57.437623" xlink:href="#m1037f62c27" y="314.4"/>
>>>>>>> a734be49
      </g>
     </g>
    </g>
    <g id="xtick_7">
     <g id="line2d_13">
<<<<<<< HEAD
      <path clip-path="url(#pdc44bc7dc6)" d="M 63.158438 314.4 
L 63.158438 26.8 
=======
      <path clip-path="url(#p93d1269ceb)" d="M 63.240442 314.4 
L 63.240442 26.8 
>>>>>>> a734be49
" style="fill:none;stroke:#808080;stroke-dasharray:0.8,1.32;stroke-dashoffset:0;stroke-width:0.8;"/>
     </g>
     <g id="line2d_14">
      <g>
<<<<<<< HEAD
       <use style="stroke:#000000;stroke-width:0.6;" x="63.158438" xlink:href="#m1690bb110c" y="314.4"/>
=======
       <use style="stroke:#000000;stroke-width:0.6;" x="63.240442" xlink:href="#m1037f62c27" y="314.4"/>
>>>>>>> a734be49
      </g>
     </g>
    </g>
    <g id="xtick_8">
     <g id="line2d_15">
<<<<<<< HEAD
      <path clip-path="url(#pdc44bc7dc6)" d="M 68.236198 314.4 
L 68.236198 26.8 
=======
      <path clip-path="url(#p93d1269ceb)" d="M 68.358891 314.4 
L 68.358891 26.8 
>>>>>>> a734be49
" style="fill:none;stroke:#808080;stroke-dasharray:0.8,1.32;stroke-dashoffset:0;stroke-width:0.8;"/>
     </g>
     <g id="line2d_16">
      <g>
<<<<<<< HEAD
       <use style="stroke:#000000;stroke-width:0.6;" x="68.236198" xlink:href="#m1690bb110c" y="314.4"/>
=======
       <use style="stroke:#000000;stroke-width:0.6;" x="68.358891" xlink:href="#m1037f62c27" y="314.4"/>
>>>>>>> a734be49
      </g>
     </g>
    </g>
    <g id="xtick_9">
     <g id="line2d_17">
<<<<<<< HEAD
      <path clip-path="url(#pdc44bc7dc6)" d="M 102.660767 314.4 
L 102.660767 26.8 
=======
      <path clip-path="url(#p93d1269ceb)" d="M 103.059314 314.4 
L 103.059314 26.8 
>>>>>>> a734be49
" style="fill:none;stroke:#808080;stroke-dasharray:0.8,1.32;stroke-dashoffset:0;stroke-width:0.8;"/>
     </g>
     <g id="line2d_18">
      <g>
<<<<<<< HEAD
       <use style="stroke:#000000;stroke-width:0.6;" x="102.660767" xlink:href="#m1690bb110c" y="314.4"/>
=======
       <use style="stroke:#000000;stroke-width:0.6;" x="103.059314" xlink:href="#m1037f62c27" y="314.4"/>
>>>>>>> a734be49
      </g>
     </g>
    </g>
    <g id="xtick_10">
     <g id="line2d_19">
<<<<<<< HEAD
      <path clip-path="url(#pdc44bc7dc6)" d="M 120.140826 314.4 
L 120.140826 26.8 
=======
      <path clip-path="url(#p93d1269ceb)" d="M 120.679446 314.4 
L 120.679446 26.8 
>>>>>>> a734be49
" style="fill:none;stroke:#808080;stroke-dasharray:0.8,1.32;stroke-dashoffset:0;stroke-width:0.8;"/>
     </g>
     <g id="line2d_20">
      <g>
<<<<<<< HEAD
       <use style="stroke:#000000;stroke-width:0.6;" x="120.140826" xlink:href="#m1690bb110c" y="314.4"/>
=======
       <use style="stroke:#000000;stroke-width:0.6;" x="120.679446" xlink:href="#m1037f62c27" y="314.4"/>
>>>>>>> a734be49
      </g>
     </g>
    </g>
    <g id="xtick_11">
     <g id="line2d_21">
<<<<<<< HEAD
      <path clip-path="url(#pdc44bc7dc6)" d="M 132.543126 314.4 
L 132.543126 26.8 
=======
      <path clip-path="url(#p93d1269ceb)" d="M 133.181128 314.4 
L 133.181128 26.8 
>>>>>>> a734be49
" style="fill:none;stroke:#808080;stroke-dasharray:0.8,1.32;stroke-dashoffset:0;stroke-width:0.8;"/>
     </g>
     <g id="line2d_22">
      <g>
<<<<<<< HEAD
       <use style="stroke:#000000;stroke-width:0.6;" x="132.543126" xlink:href="#m1690bb110c" y="314.4"/>
=======
       <use style="stroke:#000000;stroke-width:0.6;" x="133.181128" xlink:href="#m1037f62c27" y="314.4"/>
>>>>>>> a734be49
      </g>
     </g>
    </g>
    <g id="xtick_12">
     <g id="line2d_23">
<<<<<<< HEAD
      <path clip-path="url(#pdc44bc7dc6)" d="M 142.163096 314.4 
L 142.163096 26.8 
=======
      <path clip-path="url(#p93d1269ceb)" d="M 142.878186 314.4 
L 142.878186 26.8 
>>>>>>> a734be49
" style="fill:none;stroke:#808080;stroke-dasharray:0.8,1.32;stroke-dashoffset:0;stroke-width:0.8;"/>
     </g>
     <g id="line2d_24">
      <g>
<<<<<<< HEAD
       <use style="stroke:#000000;stroke-width:0.6;" x="142.163096" xlink:href="#m1690bb110c" y="314.4"/>
=======
       <use style="stroke:#000000;stroke-width:0.6;" x="142.878186" xlink:href="#m1037f62c27" y="314.4"/>
>>>>>>> a734be49
      </g>
     </g>
    </g>
    <g id="xtick_13">
     <g id="line2d_25">
<<<<<<< HEAD
      <path clip-path="url(#pdc44bc7dc6)" d="M 150.023185 314.4 
L 150.023185 26.8 
=======
      <path clip-path="url(#p93d1269ceb)" d="M 150.801259 314.4 
L 150.801259 26.8 
>>>>>>> a734be49
" style="fill:none;stroke:#808080;stroke-dasharray:0.8,1.32;stroke-dashoffset:0;stroke-width:0.8;"/>
     </g>
     <g id="line2d_26">
      <g>
<<<<<<< HEAD
       <use style="stroke:#000000;stroke-width:0.6;" x="150.023185" xlink:href="#m1690bb110c" y="314.4"/>
=======
       <use style="stroke:#000000;stroke-width:0.6;" x="150.801259" xlink:href="#m1037f62c27" y="314.4"/>
>>>>>>> a734be49
      </g>
     </g>
    </g>
    <g id="xtick_14">
     <g id="line2d_27">
<<<<<<< HEAD
      <path clip-path="url(#pdc44bc7dc6)" d="M 156.668795 314.4 
L 156.668795 26.8 
=======
      <path clip-path="url(#p93d1269ceb)" d="M 157.500123 314.4 
L 157.500123 26.8 
>>>>>>> a734be49
" style="fill:none;stroke:#808080;stroke-dasharray:0.8,1.32;stroke-dashoffset:0;stroke-width:0.8;"/>
     </g>
     <g id="line2d_28">
      <g>
<<<<<<< HEAD
       <use style="stroke:#000000;stroke-width:0.6;" x="156.668795" xlink:href="#m1690bb110c" y="314.4"/>
=======
       <use style="stroke:#000000;stroke-width:0.6;" x="157.500123" xlink:href="#m1037f62c27" y="314.4"/>
>>>>>>> a734be49
      </g>
     </g>
    </g>
    <g id="xtick_15">
     <g id="line2d_29">
<<<<<<< HEAD
      <path clip-path="url(#pdc44bc7dc6)" d="M 162.425484 314.4 
L 162.425484 26.8 
=======
      <path clip-path="url(#p93d1269ceb)" d="M 163.302942 314.4 
L 163.302942 26.8 
>>>>>>> a734be49
" style="fill:none;stroke:#808080;stroke-dasharray:0.8,1.32;stroke-dashoffset:0;stroke-width:0.8;"/>
     </g>
     <g id="line2d_30">
      <g>
<<<<<<< HEAD
       <use style="stroke:#000000;stroke-width:0.6;" x="162.425484" xlink:href="#m1690bb110c" y="314.4"/>
=======
       <use style="stroke:#000000;stroke-width:0.6;" x="163.302942" xlink:href="#m1037f62c27" y="314.4"/>
>>>>>>> a734be49
      </g>
     </g>
    </g>
    <g id="xtick_16">
     <g id="line2d_31">
<<<<<<< HEAD
      <path clip-path="url(#pdc44bc7dc6)" d="M 167.503244 314.4 
L 167.503244 26.8 
=======
      <path clip-path="url(#p93d1269ceb)" d="M 168.421391 314.4 
L 168.421391 26.8 
>>>>>>> a734be49
" style="fill:none;stroke:#808080;stroke-dasharray:0.8,1.32;stroke-dashoffset:0;stroke-width:0.8;"/>
     </g>
     <g id="line2d_32">
      <g>
<<<<<<< HEAD
       <use style="stroke:#000000;stroke-width:0.6;" x="167.503244" xlink:href="#m1690bb110c" y="314.4"/>
=======
       <use style="stroke:#000000;stroke-width:0.6;" x="168.421391" xlink:href="#m1037f62c27" y="314.4"/>
>>>>>>> a734be49
      </g>
     </g>
    </g>
    <g id="xtick_17">
     <g id="line2d_33">
<<<<<<< HEAD
      <path clip-path="url(#pdc44bc7dc6)" d="M 201.927813 314.4 
L 201.927813 26.8 
=======
      <path clip-path="url(#p93d1269ceb)" d="M 203.121814 314.4 
L 203.121814 26.8 
>>>>>>> a734be49
" style="fill:none;stroke:#808080;stroke-dasharray:0.8,1.32;stroke-dashoffset:0;stroke-width:0.8;"/>
     </g>
     <g id="line2d_34">
      <g>
<<<<<<< HEAD
       <use style="stroke:#000000;stroke-width:0.6;" x="201.927813" xlink:href="#m1690bb110c" y="314.4"/>
=======
       <use style="stroke:#000000;stroke-width:0.6;" x="203.121814" xlink:href="#m1037f62c27" y="314.4"/>
>>>>>>> a734be49
      </g>
     </g>
    </g>
    <g id="xtick_18">
     <g id="line2d_35">
<<<<<<< HEAD
      <path clip-path="url(#pdc44bc7dc6)" d="M 219.407872 314.4 
L 219.407872 26.8 
=======
      <path clip-path="url(#p93d1269ceb)" d="M 220.741946 314.4 
L 220.741946 26.8 
>>>>>>> a734be49
" style="fill:none;stroke:#808080;stroke-dasharray:0.8,1.32;stroke-dashoffset:0;stroke-width:0.8;"/>
     </g>
     <g id="line2d_36">
      <g>
<<<<<<< HEAD
       <use style="stroke:#000000;stroke-width:0.6;" x="219.407872" xlink:href="#m1690bb110c" y="314.4"/>
=======
       <use style="stroke:#000000;stroke-width:0.6;" x="220.741946" xlink:href="#m1037f62c27" y="314.4"/>
>>>>>>> a734be49
      </g>
     </g>
    </g>
    <g id="xtick_19">
     <g id="line2d_37">
<<<<<<< HEAD
      <path clip-path="url(#pdc44bc7dc6)" d="M 231.810171 314.4 
L 231.810171 26.8 
=======
      <path clip-path="url(#p93d1269ceb)" d="M 233.243628 314.4 
L 233.243628 26.8 
>>>>>>> a734be49
" style="fill:none;stroke:#808080;stroke-dasharray:0.8,1.32;stroke-dashoffset:0;stroke-width:0.8;"/>
     </g>
     <g id="line2d_38">
      <g>
<<<<<<< HEAD
       <use style="stroke:#000000;stroke-width:0.6;" x="231.810171" xlink:href="#m1690bb110c" y="314.4"/>
=======
       <use style="stroke:#000000;stroke-width:0.6;" x="233.243628" xlink:href="#m1037f62c27" y="314.4"/>
>>>>>>> a734be49
      </g>
     </g>
    </g>
    <g id="xtick_20">
     <g id="line2d_39">
<<<<<<< HEAD
      <path clip-path="url(#pdc44bc7dc6)" d="M 241.430142 314.4 
L 241.430142 26.8 
=======
      <path clip-path="url(#p93d1269ceb)" d="M 242.940686 314.4 
L 242.940686 26.8 
>>>>>>> a734be49
" style="fill:none;stroke:#808080;stroke-dasharray:0.8,1.32;stroke-dashoffset:0;stroke-width:0.8;"/>
     </g>
     <g id="line2d_40">
      <g>
<<<<<<< HEAD
       <use style="stroke:#000000;stroke-width:0.6;" x="241.430142" xlink:href="#m1690bb110c" y="314.4"/>
=======
       <use style="stroke:#000000;stroke-width:0.6;" x="242.940686" xlink:href="#m1037f62c27" y="314.4"/>
>>>>>>> a734be49
      </g>
     </g>
    </g>
    <g id="xtick_21">
     <g id="line2d_41">
<<<<<<< HEAD
      <path clip-path="url(#pdc44bc7dc6)" d="M 249.29023 314.4 
L 249.29023 26.8 
=======
      <path clip-path="url(#p93d1269ceb)" d="M 250.863759 314.4 
L 250.863759 26.8 
>>>>>>> a734be49
" style="fill:none;stroke:#808080;stroke-dasharray:0.8,1.32;stroke-dashoffset:0;stroke-width:0.8;"/>
     </g>
     <g id="line2d_42">
      <g>
<<<<<<< HEAD
       <use style="stroke:#000000;stroke-width:0.6;" x="249.29023" xlink:href="#m1690bb110c" y="314.4"/>
=======
       <use style="stroke:#000000;stroke-width:0.6;" x="250.863759" xlink:href="#m1037f62c27" y="314.4"/>
>>>>>>> a734be49
      </g>
     </g>
    </g>
    <g id="xtick_22">
     <g id="line2d_43">
<<<<<<< HEAD
      <path clip-path="url(#pdc44bc7dc6)" d="M 255.93584 314.4 
L 255.93584 26.8 
=======
      <path clip-path="url(#p93d1269ceb)" d="M 257.562623 314.4 
L 257.562623 26.8 
>>>>>>> a734be49
" style="fill:none;stroke:#808080;stroke-dasharray:0.8,1.32;stroke-dashoffset:0;stroke-width:0.8;"/>
     </g>
     <g id="line2d_44">
      <g>
<<<<<<< HEAD
       <use style="stroke:#000000;stroke-width:0.6;" x="255.93584" xlink:href="#m1690bb110c" y="314.4"/>
=======
       <use style="stroke:#000000;stroke-width:0.6;" x="257.562623" xlink:href="#m1037f62c27" y="314.4"/>
>>>>>>> a734be49
      </g>
     </g>
    </g>
    <g id="xtick_23">
     <g id="line2d_45">
<<<<<<< HEAD
      <path clip-path="url(#pdc44bc7dc6)" d="M 261.692529 314.4 
L 261.692529 26.8 
=======
      <path clip-path="url(#p93d1269ceb)" d="M 263.365442 314.4 
L 263.365442 26.8 
>>>>>>> a734be49
" style="fill:none;stroke:#808080;stroke-dasharray:0.8,1.32;stroke-dashoffset:0;stroke-width:0.8;"/>
     </g>
     <g id="line2d_46">
      <g>
<<<<<<< HEAD
       <use style="stroke:#000000;stroke-width:0.6;" x="261.692529" xlink:href="#m1690bb110c" y="314.4"/>
=======
       <use style="stroke:#000000;stroke-width:0.6;" x="263.365442" xlink:href="#m1037f62c27" y="314.4"/>
>>>>>>> a734be49
      </g>
     </g>
    </g>
    <g id="xtick_24">
     <g id="line2d_47">
<<<<<<< HEAD
      <path clip-path="url(#pdc44bc7dc6)" d="M 266.770289 314.4 
L 266.770289 26.8 
=======
      <path clip-path="url(#p93d1269ceb)" d="M 268.483891 314.4 
L 268.483891 26.8 
>>>>>>> a734be49
" style="fill:none;stroke:#808080;stroke-dasharray:0.8,1.32;stroke-dashoffset:0;stroke-width:0.8;"/>
     </g>
     <g id="line2d_48">
      <g>
<<<<<<< HEAD
       <use style="stroke:#000000;stroke-width:0.6;" x="266.770289" xlink:href="#m1690bb110c" y="314.4"/>
=======
       <use style="stroke:#000000;stroke-width:0.6;" x="268.483891" xlink:href="#m1037f62c27" y="314.4"/>
>>>>>>> a734be49
      </g>
     </g>
    </g>
    <g id="xtick_25">
     <g id="line2d_49">
<<<<<<< HEAD
      <path clip-path="url(#pdc44bc7dc6)" d="M 301.194858 314.4 
L 301.194858 26.8 
=======
      <path clip-path="url(#p93d1269ceb)" d="M 303.184314 314.4 
L 303.184314 26.8 
>>>>>>> a734be49
" style="fill:none;stroke:#808080;stroke-dasharray:0.8,1.32;stroke-dashoffset:0;stroke-width:0.8;"/>
     </g>
     <g id="line2d_50">
      <g>
<<<<<<< HEAD
       <use style="stroke:#000000;stroke-width:0.6;" x="301.194858" xlink:href="#m1690bb110c" y="314.4"/>
=======
       <use style="stroke:#000000;stroke-width:0.6;" x="303.184314" xlink:href="#m1037f62c27" y="314.4"/>
>>>>>>> a734be49
      </g>
     </g>
    </g>
    <g id="xtick_26">
     <g id="line2d_51">
<<<<<<< HEAD
      <path clip-path="url(#pdc44bc7dc6)" d="M 318.674917 314.4 
L 318.674917 26.8 
=======
      <path clip-path="url(#p93d1269ceb)" d="M 320.804446 314.4 
L 320.804446 26.8 
>>>>>>> a734be49
" style="fill:none;stroke:#808080;stroke-dasharray:0.8,1.32;stroke-dashoffset:0;stroke-width:0.8;"/>
     </g>
     <g id="line2d_52">
      <g>
<<<<<<< HEAD
       <use style="stroke:#000000;stroke-width:0.6;" x="318.674917" xlink:href="#m1690bb110c" y="314.4"/>
=======
       <use style="stroke:#000000;stroke-width:0.6;" x="320.804446" xlink:href="#m1037f62c27" y="314.4"/>
>>>>>>> a734be49
      </g>
     </g>
    </g>
    <g id="xtick_27">
     <g id="line2d_53">
<<<<<<< HEAD
      <path clip-path="url(#pdc44bc7dc6)" d="M 331.077217 314.4 
L 331.077217 26.8 
=======
      <path clip-path="url(#p93d1269ceb)" d="M 333.306128 314.4 
L 333.306128 26.8 
>>>>>>> a734be49
" style="fill:none;stroke:#808080;stroke-dasharray:0.8,1.32;stroke-dashoffset:0;stroke-width:0.8;"/>
     </g>
     <g id="line2d_54">
      <g>
<<<<<<< HEAD
       <use style="stroke:#000000;stroke-width:0.6;" x="331.077217" xlink:href="#m1690bb110c" y="314.4"/>
=======
       <use style="stroke:#000000;stroke-width:0.6;" x="333.306128" xlink:href="#m1037f62c27" y="314.4"/>
>>>>>>> a734be49
      </g>
     </g>
    </g>
    <g id="xtick_28">
     <g id="line2d_55">
<<<<<<< HEAD
      <path clip-path="url(#pdc44bc7dc6)" d="M 340.697187 314.4 
L 340.697187 26.8 
=======
      <path clip-path="url(#p93d1269ceb)" d="M 343.003186 314.4 
L 343.003186 26.8 
>>>>>>> a734be49
" style="fill:none;stroke:#808080;stroke-dasharray:0.8,1.32;stroke-dashoffset:0;stroke-width:0.8;"/>
     </g>
     <g id="line2d_56">
      <g>
<<<<<<< HEAD
       <use style="stroke:#000000;stroke-width:0.6;" x="340.697187" xlink:href="#m1690bb110c" y="314.4"/>
=======
       <use style="stroke:#000000;stroke-width:0.6;" x="343.003186" xlink:href="#m1037f62c27" y="314.4"/>
>>>>>>> a734be49
      </g>
     </g>
    </g>
    <g id="xtick_29">
     <g id="line2d_57">
<<<<<<< HEAD
      <path clip-path="url(#pdc44bc7dc6)" d="M 348.557276 314.4 
L 348.557276 26.8 
=======
      <path clip-path="url(#p93d1269ceb)" d="M 350.926259 314.4 
L 350.926259 26.8 
>>>>>>> a734be49
" style="fill:none;stroke:#808080;stroke-dasharray:0.8,1.32;stroke-dashoffset:0;stroke-width:0.8;"/>
     </g>
     <g id="line2d_58">
      <g>
<<<<<<< HEAD
       <use style="stroke:#000000;stroke-width:0.6;" x="348.557276" xlink:href="#m1690bb110c" y="314.4"/>
=======
       <use style="stroke:#000000;stroke-width:0.6;" x="350.926259" xlink:href="#m1037f62c27" y="314.4"/>
>>>>>>> a734be49
      </g>
     </g>
    </g>
    <g id="xtick_30">
     <g id="line2d_59">
<<<<<<< HEAD
      <path clip-path="url(#pdc44bc7dc6)" d="M 355.202886 314.4 
L 355.202886 26.8 
=======
      <path clip-path="url(#p93d1269ceb)" d="M 357.625123 314.4 
L 357.625123 26.8 
>>>>>>> a734be49
" style="fill:none;stroke:#808080;stroke-dasharray:0.8,1.32;stroke-dashoffset:0;stroke-width:0.8;"/>
     </g>
     <g id="line2d_60">
      <g>
<<<<<<< HEAD
       <use style="stroke:#000000;stroke-width:0.6;" x="355.202886" xlink:href="#m1690bb110c" y="314.4"/>
=======
       <use style="stroke:#000000;stroke-width:0.6;" x="357.625123" xlink:href="#m1037f62c27" y="314.4"/>
>>>>>>> a734be49
      </g>
     </g>
    </g>
    <g id="xtick_31">
     <g id="line2d_61">
<<<<<<< HEAD
      <path clip-path="url(#pdc44bc7dc6)" d="M 360.959575 314.4 
L 360.959575 26.8 
=======
      <path clip-path="url(#p93d1269ceb)" d="M 363.427942 314.4 
L 363.427942 26.8 
>>>>>>> a734be49
" style="fill:none;stroke:#808080;stroke-dasharray:0.8,1.32;stroke-dashoffset:0;stroke-width:0.8;"/>
     </g>
     <g id="line2d_62">
      <g>
<<<<<<< HEAD
       <use style="stroke:#000000;stroke-width:0.6;" x="360.959575" xlink:href="#m1690bb110c" y="314.4"/>
=======
       <use style="stroke:#000000;stroke-width:0.6;" x="363.427942" xlink:href="#m1037f62c27" y="314.4"/>
>>>>>>> a734be49
      </g>
     </g>
    </g>
    <g id="xtick_32">
     <g id="line2d_63">
<<<<<<< HEAD
      <path clip-path="url(#pdc44bc7dc6)" d="M 366.037335 314.4 
L 366.037335 26.8 
=======
      <path clip-path="url(#p93d1269ceb)" d="M 368.546391 314.4 
L 368.546391 26.8 
>>>>>>> a734be49
" style="fill:none;stroke:#808080;stroke-dasharray:0.8,1.32;stroke-dashoffset:0;stroke-width:0.8;"/>
     </g>
     <g id="line2d_64">
      <g>
<<<<<<< HEAD
       <use style="stroke:#000000;stroke-width:0.6;" x="366.037335" xlink:href="#m1690bb110c" y="314.4"/>
=======
       <use style="stroke:#000000;stroke-width:0.6;" x="368.546391" xlink:href="#m1037f62c27" y="314.4"/>
>>>>>>> a734be49
      </g>
     </g>
    </g>
    <g id="xtick_33">
     <g id="line2d_65">
<<<<<<< HEAD
      <path clip-path="url(#pdc44bc7dc6)" d="M 400.461904 314.4 
L 400.461904 26.8 
=======
      <path clip-path="url(#p93d1269ceb)" d="M 403.246814 314.4 
L 403.246814 26.8 
>>>>>>> a734be49
" style="fill:none;stroke:#808080;stroke-dasharray:0.8,1.32;stroke-dashoffset:0;stroke-width:0.8;"/>
     </g>
     <g id="line2d_66">
      <g>
<<<<<<< HEAD
       <use style="stroke:#000000;stroke-width:0.6;" x="400.461904" xlink:href="#m1690bb110c" y="314.4"/>
=======
       <use style="stroke:#000000;stroke-width:0.6;" x="403.246814" xlink:href="#m1037f62c27" y="314.4"/>
>>>>>>> a734be49
      </g>
     </g>
    </g>
    <g id="xtick_34">
     <g id="line2d_67">
<<<<<<< HEAD
      <path clip-path="url(#pdc44bc7dc6)" d="M 417.941963 314.4 
L 417.941963 26.8 
=======
      <path clip-path="url(#p93d1269ceb)" d="M 420.866946 314.4 
L 420.866946 26.8 
>>>>>>> a734be49
" style="fill:none;stroke:#808080;stroke-dasharray:0.8,1.32;stroke-dashoffset:0;stroke-width:0.8;"/>
     </g>
     <g id="line2d_68">
      <g>
<<<<<<< HEAD
       <use style="stroke:#000000;stroke-width:0.6;" x="417.941963" xlink:href="#m1690bb110c" y="314.4"/>
=======
       <use style="stroke:#000000;stroke-width:0.6;" x="420.866946" xlink:href="#m1037f62c27" y="314.4"/>
>>>>>>> a734be49
      </g>
     </g>
    </g>
    <g id="xtick_35">
     <g id="line2d_69">
<<<<<<< HEAD
      <path clip-path="url(#pdc44bc7dc6)" d="M 430.344262 314.4 
L 430.344262 26.8 
=======
      <path clip-path="url(#p93d1269ceb)" d="M 433.368628 314.4 
L 433.368628 26.8 
>>>>>>> a734be49
" style="fill:none;stroke:#808080;stroke-dasharray:0.8,1.32;stroke-dashoffset:0;stroke-width:0.8;"/>
     </g>
     <g id="line2d_70">
      <g>
<<<<<<< HEAD
       <use style="stroke:#000000;stroke-width:0.6;" x="430.344262" xlink:href="#m1690bb110c" y="314.4"/>
=======
       <use style="stroke:#000000;stroke-width:0.6;" x="433.368628" xlink:href="#m1037f62c27" y="314.4"/>
>>>>>>> a734be49
      </g>
     </g>
    </g>
    <g id="xtick_36">
     <g id="line2d_71">
<<<<<<< HEAD
      <path clip-path="url(#pdc44bc7dc6)" d="M 439.964233 314.4 
L 439.964233 26.8 
=======
      <path clip-path="url(#p93d1269ceb)" d="M 443.065686 314.4 
L 443.065686 26.8 
>>>>>>> a734be49
" style="fill:none;stroke:#808080;stroke-dasharray:0.8,1.32;stroke-dashoffset:0;stroke-width:0.8;"/>
     </g>
     <g id="line2d_72">
      <g>
<<<<<<< HEAD
       <use style="stroke:#000000;stroke-width:0.6;" x="439.964233" xlink:href="#m1690bb110c" y="314.4"/>
=======
       <use style="stroke:#000000;stroke-width:0.6;" x="443.065686" xlink:href="#m1037f62c27" y="314.4"/>
>>>>>>> a734be49
      </g>
     </g>
    </g>
    <g id="xtick_37">
     <g id="line2d_73">
<<<<<<< HEAD
      <path clip-path="url(#pdc44bc7dc6)" d="M 447.824321 314.4 
L 447.824321 26.8 
=======
      <path clip-path="url(#p93d1269ceb)" d="M 450.988759 314.4 
L 450.988759 26.8 
>>>>>>> a734be49
" style="fill:none;stroke:#808080;stroke-dasharray:0.8,1.32;stroke-dashoffset:0;stroke-width:0.8;"/>
     </g>
     <g id="line2d_74">
      <g>
<<<<<<< HEAD
       <use style="stroke:#000000;stroke-width:0.6;" x="447.824321" xlink:href="#m1690bb110c" y="314.4"/>
=======
       <use style="stroke:#000000;stroke-width:0.6;" x="450.988759" xlink:href="#m1037f62c27" y="314.4"/>
>>>>>>> a734be49
      </g>
     </g>
    </g>
    <g id="xtick_38">
     <g id="line2d_75">
<<<<<<< HEAD
      <path clip-path="url(#pdc44bc7dc6)" d="M 454.469931 314.4 
L 454.469931 26.8 
=======
      <path clip-path="url(#p93d1269ceb)" d="M 457.687623 314.4 
L 457.687623 26.8 
>>>>>>> a734be49
" style="fill:none;stroke:#808080;stroke-dasharray:0.8,1.32;stroke-dashoffset:0;stroke-width:0.8;"/>
     </g>
     <g id="line2d_76">
      <g>
<<<<<<< HEAD
       <use style="stroke:#000000;stroke-width:0.6;" x="454.469931" xlink:href="#m1690bb110c" y="314.4"/>
=======
       <use style="stroke:#000000;stroke-width:0.6;" x="457.687623" xlink:href="#m1037f62c27" y="314.4"/>
>>>>>>> a734be49
      </g>
     </g>
    </g>
    <g id="xtick_39">
     <g id="line2d_77">
<<<<<<< HEAD
      <path clip-path="url(#pdc44bc7dc6)" d="M 460.22662 314.4 
L 460.22662 26.8 
=======
      <path clip-path="url(#p93d1269ceb)" d="M 463.490442 314.4 
L 463.490442 26.8 
>>>>>>> a734be49
" style="fill:none;stroke:#808080;stroke-dasharray:0.8,1.32;stroke-dashoffset:0;stroke-width:0.8;"/>
     </g>
     <g id="line2d_78">
      <g>
<<<<<<< HEAD
       <use style="stroke:#000000;stroke-width:0.6;" x="460.22662" xlink:href="#m1690bb110c" y="314.4"/>
=======
       <use style="stroke:#000000;stroke-width:0.6;" x="463.490442" xlink:href="#m1037f62c27" y="314.4"/>
>>>>>>> a734be49
      </g>
     </g>
    </g>
    <g id="xtick_40">
     <g id="line2d_79">
<<<<<<< HEAD
      <path clip-path="url(#pdc44bc7dc6)" d="M 465.30438 314.4 
L 465.30438 26.8 
=======
      <path clip-path="url(#p93d1269ceb)" d="M 468.608891 314.4 
L 468.608891 26.8 
>>>>>>> a734be49
" style="fill:none;stroke:#808080;stroke-dasharray:0.8,1.32;stroke-dashoffset:0;stroke-width:0.8;"/>
     </g>
     <g id="line2d_80">
      <g>
<<<<<<< HEAD
       <use style="stroke:#000000;stroke-width:0.6;" x="465.30438" xlink:href="#m1690bb110c" y="314.4"/>
=======
       <use style="stroke:#000000;stroke-width:0.6;" x="468.608891" xlink:href="#m1037f62c27" y="314.4"/>
>>>>>>> a734be49
      </g>
     </g>
    </g>
    <g id="text_6">
     <!-- frequency [Hz] -->
     <defs>
      <path d="M 37.109375 75.984375 
L 37.109375 68.5 
L 28.515625 68.5 
Q 23.6875 68.5 21.796875 66.546875 
Q 19.921875 64.59375 19.921875 59.515625 
L 19.921875 54.6875 
L 34.71875 54.6875 
L 34.71875 47.703125 
L 19.921875 47.703125 
L 19.921875 0 
L 10.890625 0 
L 10.890625 47.703125 
L 2.296875 47.703125 
L 2.296875 54.6875 
L 10.890625 54.6875 
L 10.890625 58.5 
Q 10.890625 67.625 15.140625 71.796875 
Q 19.390625 75.984375 28.609375 75.984375 
z
" id="DejaVuSans-102"/>
      <path d="M 41.109375 46.296875 
Q 39.59375 47.171875 37.8125 47.578125 
Q 36.03125 48 33.890625 48 
Q 26.265625 48 22.1875 43.046875 
Q 18.109375 38.09375 18.109375 28.8125 
L 18.109375 0 
L 9.078125 0 
L 9.078125 54.6875 
L 18.109375 54.6875 
L 18.109375 46.1875 
Q 20.953125 51.171875 25.484375 53.578125 
Q 30.03125 56 36.53125 56 
Q 37.453125 56 38.578125 55.875 
Q 39.703125 55.765625 41.0625 55.515625 
z
" id="DejaVuSans-114"/>
      <path d="M 56.203125 29.59375 
L 56.203125 25.203125 
L 14.890625 25.203125 
Q 15.484375 15.921875 20.484375 11.0625 
Q 25.484375 6.203125 34.421875 6.203125 
Q 39.59375 6.203125 44.453125 7.46875 
Q 49.3125 8.734375 54.109375 11.28125 
L 54.109375 2.78125 
Q 49.265625 0.734375 44.1875 -0.34375 
Q 39.109375 -1.421875 33.890625 -1.421875 
Q 20.796875 -1.421875 13.15625 6.1875 
Q 5.515625 13.8125 5.515625 26.8125 
Q 5.515625 40.234375 12.765625 48.109375 
Q 20.015625 56 32.328125 56 
Q 43.359375 56 49.78125 48.890625 
Q 56.203125 41.796875 56.203125 29.59375 
z
M 47.21875 32.234375 
Q 47.125 39.59375 43.09375 43.984375 
Q 39.0625 48.390625 32.421875 48.390625 
Q 24.90625 48.390625 20.390625 44.140625 
Q 15.875 39.890625 15.1875 32.171875 
z
" id="DejaVuSans-101"/>
      <path d="M 14.796875 27.296875 
Q 14.796875 17.390625 18.875 11.75 
Q 22.953125 6.109375 30.078125 6.109375 
Q 37.203125 6.109375 41.296875 11.75 
Q 45.40625 17.390625 45.40625 27.296875 
Q 45.40625 37.203125 41.296875 42.84375 
Q 37.203125 48.484375 30.078125 48.484375 
Q 22.953125 48.484375 18.875 42.84375 
Q 14.796875 37.203125 14.796875 27.296875 
z
M 45.40625 8.203125 
Q 42.578125 3.328125 38.25 0.953125 
Q 33.9375 -1.421875 27.875 -1.421875 
Q 17.96875 -1.421875 11.734375 6.484375 
Q 5.515625 14.40625 5.515625 27.296875 
Q 5.515625 40.1875 11.734375 48.09375 
Q 17.96875 56 27.875 56 
Q 33.9375 56 38.25 53.625 
Q 42.578125 51.265625 45.40625 46.390625 
L 45.40625 54.6875 
L 54.390625 54.6875 
L 54.390625 -20.796875 
L 45.40625 -20.796875 
z
" id="DejaVuSans-113"/>
      <path d="M 8.5 21.578125 
L 8.5 54.6875 
L 17.484375 54.6875 
L 17.484375 21.921875 
Q 17.484375 14.15625 20.5 10.265625 
Q 23.53125 6.390625 29.59375 6.390625 
Q 36.859375 6.390625 41.078125 11.03125 
Q 45.3125 15.671875 45.3125 23.6875 
L 45.3125 54.6875 
L 54.296875 54.6875 
L 54.296875 0 
L 45.3125 0 
L 45.3125 8.40625 
Q 42.046875 3.421875 37.71875 1 
Q 33.40625 -1.421875 27.6875 -1.421875 
Q 18.265625 -1.421875 13.375 4.4375 
Q 8.5 10.296875 8.5 21.578125 
z
M 31.109375 56 
z
" id="DejaVuSans-117"/>
      <path d="M 54.890625 33.015625 
L 54.890625 0 
L 45.90625 0 
L 45.90625 32.71875 
Q 45.90625 40.484375 42.875 44.328125 
Q 39.84375 48.1875 33.796875 48.1875 
Q 26.515625 48.1875 22.3125 43.546875 
Q 18.109375 38.921875 18.109375 30.90625 
L 18.109375 0 
L 9.078125 0 
L 9.078125 54.6875 
L 18.109375 54.6875 
L 18.109375 46.1875 
Q 21.34375 51.125 25.703125 53.5625 
Q 30.078125 56 35.796875 56 
Q 45.21875 56 50.046875 50.171875 
Q 54.890625 44.34375 54.890625 33.015625 
z
" id="DejaVuSans-110"/>
      <path d="M 48.78125 52.59375 
L 48.78125 44.1875 
Q 44.96875 46.296875 41.140625 47.34375 
Q 37.3125 48.390625 33.40625 48.390625 
Q 24.65625 48.390625 19.8125 42.84375 
Q 14.984375 37.3125 14.984375 27.296875 
Q 14.984375 17.28125 19.8125 11.734375 
Q 24.65625 6.203125 33.40625 6.203125 
Q 37.3125 6.203125 41.140625 7.25 
Q 44.96875 8.296875 48.78125 10.40625 
L 48.78125 2.09375 
Q 45.015625 0.34375 40.984375 -0.53125 
Q 36.96875 -1.421875 32.421875 -1.421875 
Q 20.0625 -1.421875 12.78125 6.34375 
Q 5.515625 14.109375 5.515625 27.296875 
Q 5.515625 40.671875 12.859375 48.328125 
Q 20.21875 56 33.015625 56 
Q 37.15625 56 41.109375 55.140625 
Q 45.0625 54.296875 48.78125 52.59375 
z
" id="DejaVuSans-99"/>
      <path d="M 32.171875 -5.078125 
Q 28.375 -14.84375 24.75 -17.8125 
Q 21.140625 -20.796875 15.09375 -20.796875 
L 7.90625 -20.796875 
L 7.90625 -13.28125 
L 13.1875 -13.28125 
Q 16.890625 -13.28125 18.9375 -11.515625 
Q 21 -9.765625 23.484375 -3.21875 
L 25.09375 0.875 
L 2.984375 54.6875 
L 12.5 54.6875 
L 29.59375 11.921875 
L 46.6875 54.6875 
L 56.203125 54.6875 
z
" id="DejaVuSans-121"/>
      <path id="DejaVuSans-32"/>
      <path d="M 8.59375 75.984375 
L 29.296875 75.984375 
L 29.296875 69 
L 17.578125 69 
L 17.578125 -6.203125 
L 29.296875 -6.203125 
L 29.296875 -13.1875 
L 8.59375 -13.1875 
z
" id="DejaVuSans-91"/>
      <path d="M 9.8125 72.90625 
L 19.671875 72.90625 
L 19.671875 43.015625 
L 55.515625 43.015625 
L 55.515625 72.90625 
L 65.375 72.90625 
L 65.375 0 
L 55.515625 0 
L 55.515625 34.71875 
L 19.671875 34.71875 
L 19.671875 0 
L 9.8125 0 
z
" id="DejaVuSans-72"/>
      <path d="M 5.515625 54.6875 
L 48.1875 54.6875 
L 48.1875 46.484375 
L 14.40625 7.171875 
L 48.1875 7.171875 
L 48.1875 0 
L 4.296875 0 
L 4.296875 8.203125 
L 38.09375 47.515625 
L 5.515625 47.515625 
z
" id="DejaVuSans-122"/>
      <path d="M 30.421875 75.984375 
L 30.421875 -13.1875 
L 9.71875 -13.1875 
L 9.71875 -6.203125 
L 21.390625 -6.203125 
L 21.390625 69 
L 9.71875 69 
L 9.71875 75.984375 
z
" id="DejaVuSans-93"/>
     </defs>
     <g transform="translate(228.5875 346.131875)scale(0.12 -0.12)">
      <use xlink:href="#DejaVuSans-102"/>
      <use x="35.205078" xlink:href="#DejaVuSans-114"/>
      <use x="76.287109" xlink:href="#DejaVuSans-101"/>
      <use x="137.810547" xlink:href="#DejaVuSans-113"/>
      <use x="201.287109" xlink:href="#DejaVuSans-117"/>
      <use x="264.666016" xlink:href="#DejaVuSans-101"/>
      <use x="326.189453" xlink:href="#DejaVuSans-110"/>
      <use x="389.568359" xlink:href="#DejaVuSans-99"/>
      <use x="444.548828" xlink:href="#DejaVuSans-121"/>
      <use x="503.728516" xlink:href="#DejaVuSans-32"/>
      <use x="535.515625" xlink:href="#DejaVuSans-91"/>
      <use x="574.529297" xlink:href="#DejaVuSans-72"/>
      <use x="649.724609" xlink:href="#DejaVuSans-122"/>
      <use x="702.214844" xlink:href="#DejaVuSans-93"/>
     </g>
    </g>
   </g>
   <g id="matplotlib.axis_2">
    <g id="ytick_1">
     <g id="line2d_81">
<<<<<<< HEAD
      <path clip-path="url(#pdc44bc7dc6)" d="M 52.925 301.324434 
L 489.7 301.324434 
=======
      <path clip-path="url(#p93d1269ceb)" d="M 52.925 301.324434 
L 493.2 301.324434 
>>>>>>> a734be49
" style="fill:none;stroke:#808080;stroke-linecap:square;stroke-width:0.8;"/>
     </g>
     <g id="line2d_82">
      <defs>
       <path d="M 0 0 
L -3.5 0 
<<<<<<< HEAD
" id="m65836420ea" style="stroke:#000000;stroke-width:0.8;"/>
      </defs>
      <g>
       <use style="stroke:#000000;stroke-width:0.8;" x="52.925" xlink:href="#m65836420ea" y="301.324434"/>
=======
" id="mbb2dd1a036" style="stroke:#000000;stroke-width:0.8;"/>
      </defs>
      <g>
       <use style="stroke:#000000;stroke-width:0.8;" x="52.925" xlink:href="#mbb2dd1a036" y="301.324434"/>
>>>>>>> a734be49
      </g>
     </g>
     <g id="text_7">
      <!-- −40 -->
      <defs>
       <path d="M 10.59375 35.5 
L 73.1875 35.5 
L 73.1875 27.203125 
L 10.59375 27.203125 
z
" id="DejaVuSans-8722"/>
      </defs>
      <g transform="translate(20.599375 305.883497)scale(0.12 -0.12)">
       <use xlink:href="#DejaVuSans-8722"/>
       <use x="83.789062" xlink:href="#DejaVuSans-52"/>
       <use x="147.412109" xlink:href="#DejaVuSans-48"/>
      </g>
     </g>
    </g>
    <g id="ytick_2">
     <g id="line2d_83">
<<<<<<< HEAD
      <path clip-path="url(#pdc44bc7dc6)" d="M 52.925 268.642616 
L 489.7 268.642616 
=======
      <path clip-path="url(#p93d1269ceb)" d="M 52.925 268.642616 
L 493.2 268.642616 
>>>>>>> a734be49
" style="fill:none;stroke:#808080;stroke-linecap:square;stroke-width:0.8;"/>
     </g>
     <g id="line2d_84">
      <g>
<<<<<<< HEAD
       <use style="stroke:#000000;stroke-width:0.8;" x="52.925" xlink:href="#m65836420ea" y="268.642616"/>
=======
       <use style="stroke:#000000;stroke-width:0.8;" x="52.925" xlink:href="#mbb2dd1a036" y="268.642616"/>
>>>>>>> a734be49
      </g>
     </g>
     <g id="text_8">
      <!-- −35 -->
      <g transform="translate(20.599375 273.201678)scale(0.12 -0.12)">
       <use xlink:href="#DejaVuSans-8722"/>
       <use x="83.789062" xlink:href="#DejaVuSans-51"/>
       <use x="147.412109" xlink:href="#DejaVuSans-53"/>
      </g>
     </g>
    </g>
    <g id="ytick_3">
     <g id="line2d_85">
<<<<<<< HEAD
      <path clip-path="url(#pdc44bc7dc6)" d="M 52.925 235.960798 
L 489.7 235.960798 
=======
      <path clip-path="url(#p93d1269ceb)" d="M 52.925 235.960798 
L 493.2 235.960798 
>>>>>>> a734be49
" style="fill:none;stroke:#808080;stroke-linecap:square;stroke-width:0.8;"/>
     </g>
     <g id="line2d_86">
      <g>
<<<<<<< HEAD
       <use style="stroke:#000000;stroke-width:0.8;" x="52.925" xlink:href="#m65836420ea" y="235.960798"/>
=======
       <use style="stroke:#000000;stroke-width:0.8;" x="52.925" xlink:href="#mbb2dd1a036" y="235.960798"/>
>>>>>>> a734be49
      </g>
     </g>
     <g id="text_9">
      <!-- −30 -->
      <g transform="translate(20.599375 240.51986)scale(0.12 -0.12)">
       <use xlink:href="#DejaVuSans-8722"/>
       <use x="83.789062" xlink:href="#DejaVuSans-51"/>
       <use x="147.412109" xlink:href="#DejaVuSans-48"/>
      </g>
     </g>
    </g>
    <g id="ytick_4">
     <g id="line2d_87">
<<<<<<< HEAD
      <path clip-path="url(#pdc44bc7dc6)" d="M 52.925 203.27898 
L 489.7 203.27898 
=======
      <path clip-path="url(#p93d1269ceb)" d="M 52.925 203.27898 
L 493.2 203.27898 
>>>>>>> a734be49
" style="fill:none;stroke:#808080;stroke-linecap:square;stroke-width:0.8;"/>
     </g>
     <g id="line2d_88">
      <g>
<<<<<<< HEAD
       <use style="stroke:#000000;stroke-width:0.8;" x="52.925" xlink:href="#m65836420ea" y="203.27898"/>
=======
       <use style="stroke:#000000;stroke-width:0.8;" x="52.925" xlink:href="#mbb2dd1a036" y="203.27898"/>
>>>>>>> a734be49
      </g>
     </g>
     <g id="text_10">
      <!-- −25 -->
      <g transform="translate(20.599375 207.838042)scale(0.12 -0.12)">
       <use xlink:href="#DejaVuSans-8722"/>
       <use x="83.789062" xlink:href="#DejaVuSans-50"/>
       <use x="147.412109" xlink:href="#DejaVuSans-53"/>
      </g>
     </g>
    </g>
    <g id="ytick_5">
     <g id="line2d_89">
<<<<<<< HEAD
      <path clip-path="url(#pdc44bc7dc6)" d="M 52.925 170.597161 
L 489.7 170.597161 
=======
      <path clip-path="url(#p93d1269ceb)" d="M 52.925 170.597161 
L 493.2 170.597161 
>>>>>>> a734be49
" style="fill:none;stroke:#808080;stroke-linecap:square;stroke-width:0.8;"/>
     </g>
     <g id="line2d_90">
      <g>
<<<<<<< HEAD
       <use style="stroke:#000000;stroke-width:0.8;" x="52.925" xlink:href="#m65836420ea" y="170.597161"/>
=======
       <use style="stroke:#000000;stroke-width:0.8;" x="52.925" xlink:href="#mbb2dd1a036" y="170.597161"/>
>>>>>>> a734be49
      </g>
     </g>
     <g id="text_11">
      <!-- −20 -->
      <g transform="translate(20.599375 175.156224)scale(0.12 -0.12)">
       <use xlink:href="#DejaVuSans-8722"/>
       <use x="83.789062" xlink:href="#DejaVuSans-50"/>
       <use x="147.412109" xlink:href="#DejaVuSans-48"/>
      </g>
     </g>
    </g>
    <g id="ytick_6">
     <g id="line2d_91">
<<<<<<< HEAD
      <path clip-path="url(#pdc44bc7dc6)" d="M 52.925 137.915343 
L 489.7 137.915343 
=======
      <path clip-path="url(#p93d1269ceb)" d="M 52.925 137.915343 
L 493.2 137.915343 
>>>>>>> a734be49
" style="fill:none;stroke:#808080;stroke-linecap:square;stroke-width:0.8;"/>
     </g>
     <g id="line2d_92">
      <g>
<<<<<<< HEAD
       <use style="stroke:#000000;stroke-width:0.8;" x="52.925" xlink:href="#m65836420ea" y="137.915343"/>
=======
       <use style="stroke:#000000;stroke-width:0.8;" x="52.925" xlink:href="#mbb2dd1a036" y="137.915343"/>
>>>>>>> a734be49
      </g>
     </g>
     <g id="text_12">
      <!-- −15 -->
      <g transform="translate(20.599375 142.474406)scale(0.12 -0.12)">
       <use xlink:href="#DejaVuSans-8722"/>
       <use x="83.789062" xlink:href="#DejaVuSans-49"/>
       <use x="147.412109" xlink:href="#DejaVuSans-53"/>
      </g>
     </g>
    </g>
    <g id="ytick_7">
     <g id="line2d_93">
<<<<<<< HEAD
      <path clip-path="url(#pdc44bc7dc6)" d="M 52.925 105.233525 
L 489.7 105.233525 
=======
      <path clip-path="url(#p93d1269ceb)" d="M 52.925 105.233525 
L 493.2 105.233525 
>>>>>>> a734be49
" style="fill:none;stroke:#808080;stroke-linecap:square;stroke-width:0.8;"/>
     </g>
     <g id="line2d_94">
      <g>
<<<<<<< HEAD
       <use style="stroke:#000000;stroke-width:0.8;" x="52.925" xlink:href="#m65836420ea" y="105.233525"/>
=======
       <use style="stroke:#000000;stroke-width:0.8;" x="52.925" xlink:href="#mbb2dd1a036" y="105.233525"/>
>>>>>>> a734be49
      </g>
     </g>
     <g id="text_13">
      <!-- −10 -->
      <g transform="translate(20.599375 109.792588)scale(0.12 -0.12)">
       <use xlink:href="#DejaVuSans-8722"/>
       <use x="83.789062" xlink:href="#DejaVuSans-49"/>
       <use x="147.412109" xlink:href="#DejaVuSans-48"/>
      </g>
     </g>
    </g>
    <g id="ytick_8">
     <g id="line2d_95">
<<<<<<< HEAD
      <path clip-path="url(#pdc44bc7dc6)" d="M 52.925 72.551707 
L 489.7 72.551707 
=======
      <path clip-path="url(#p93d1269ceb)" d="M 52.925 72.551707 
L 493.2 72.551707 
>>>>>>> a734be49
" style="fill:none;stroke:#808080;stroke-linecap:square;stroke-width:0.8;"/>
     </g>
     <g id="line2d_96">
      <g>
<<<<<<< HEAD
       <use style="stroke:#000000;stroke-width:0.8;" x="52.925" xlink:href="#m65836420ea" y="72.551707"/>
=======
       <use style="stroke:#000000;stroke-width:0.8;" x="52.925" xlink:href="#mbb2dd1a036" y="72.551707"/>
>>>>>>> a734be49
      </g>
     </g>
     <g id="text_14">
      <!-- −5 -->
      <g transform="translate(28.234375 77.110769)scale(0.12 -0.12)">
       <use xlink:href="#DejaVuSans-8722"/>
       <use x="83.789062" xlink:href="#DejaVuSans-53"/>
      </g>
     </g>
    </g>
    <g id="ytick_9">
     <g id="line2d_97">
<<<<<<< HEAD
      <path clip-path="url(#pdc44bc7dc6)" d="M 52.925 39.869889 
L 489.7 39.869889 
=======
      <path clip-path="url(#p93d1269ceb)" d="M 52.925 39.869889 
L 493.2 39.869889 
>>>>>>> a734be49
" style="fill:none;stroke:#808080;stroke-linecap:square;stroke-width:0.8;"/>
     </g>
     <g id="line2d_98">
      <g>
<<<<<<< HEAD
       <use style="stroke:#000000;stroke-width:0.8;" x="52.925" xlink:href="#m65836420ea" y="39.869889"/>
=======
       <use style="stroke:#000000;stroke-width:0.8;" x="52.925" xlink:href="#mbb2dd1a036" y="39.869889"/>
>>>>>>> a734be49
      </g>
     </g>
     <g id="text_15">
      <!-- 0 -->
      <g transform="translate(38.29 44.428951)scale(0.12 -0.12)">
       <use xlink:href="#DejaVuSans-48"/>
      </g>
     </g>
    </g>
    <g id="text_16">
     <!-- magnitude [dB] -->
     <defs>
      <path d="M 52 44.1875 
Q 55.375 50.25 60.0625 53.125 
Q 64.75 56 71.09375 56 
Q 79.640625 56 84.28125 50.015625 
Q 88.921875 44.046875 88.921875 33.015625 
L 88.921875 0 
L 79.890625 0 
L 79.890625 32.71875 
Q 79.890625 40.578125 77.09375 44.375 
Q 74.3125 48.1875 68.609375 48.1875 
Q 61.625 48.1875 57.5625 43.546875 
Q 53.515625 38.921875 53.515625 30.90625 
L 53.515625 0 
L 44.484375 0 
L 44.484375 32.71875 
Q 44.484375 40.625 41.703125 44.40625 
Q 38.921875 48.1875 33.109375 48.1875 
Q 26.21875 48.1875 22.15625 43.53125 
Q 18.109375 38.875 18.109375 30.90625 
L 18.109375 0 
L 9.078125 0 
L 9.078125 54.6875 
L 18.109375 54.6875 
L 18.109375 46.1875 
Q 21.1875 51.21875 25.484375 53.609375 
Q 29.78125 56 35.6875 56 
Q 41.65625 56 45.828125 52.96875 
Q 50 49.953125 52 44.1875 
z
" id="DejaVuSans-109"/>
      <path d="M 34.28125 27.484375 
Q 23.390625 27.484375 19.1875 25 
Q 14.984375 22.515625 14.984375 16.5 
Q 14.984375 11.71875 18.140625 8.90625 
Q 21.296875 6.109375 26.703125 6.109375 
Q 34.1875 6.109375 38.703125 11.40625 
Q 43.21875 16.703125 43.21875 25.484375 
L 43.21875 27.484375 
z
M 52.203125 31.203125 
L 52.203125 0 
L 43.21875 0 
L 43.21875 8.296875 
Q 40.140625 3.328125 35.546875 0.953125 
Q 30.953125 -1.421875 24.3125 -1.421875 
Q 15.921875 -1.421875 10.953125 3.296875 
Q 6 8.015625 6 15.921875 
Q 6 25.140625 12.171875 29.828125 
Q 18.359375 34.515625 30.609375 34.515625 
L 43.21875 34.515625 
L 43.21875 35.40625 
Q 43.21875 41.609375 39.140625 45 
Q 35.0625 48.390625 27.6875 48.390625 
Q 23 48.390625 18.546875 47.265625 
Q 14.109375 46.140625 10.015625 43.890625 
L 10.015625 52.203125 
Q 14.9375 54.109375 19.578125 55.046875 
Q 24.21875 56 28.609375 56 
Q 40.484375 56 46.34375 49.84375 
Q 52.203125 43.703125 52.203125 31.203125 
z
" id="DejaVuSans-97"/>
      <path d="M 45.40625 27.984375 
Q 45.40625 37.75 41.375 43.109375 
Q 37.359375 48.484375 30.078125 48.484375 
Q 22.859375 48.484375 18.828125 43.109375 
Q 14.796875 37.75 14.796875 27.984375 
Q 14.796875 18.265625 18.828125 12.890625 
Q 22.859375 7.515625 30.078125 7.515625 
Q 37.359375 7.515625 41.375 12.890625 
Q 45.40625 18.265625 45.40625 27.984375 
z
M 54.390625 6.78125 
Q 54.390625 -7.171875 48.1875 -13.984375 
Q 42 -20.796875 29.203125 -20.796875 
Q 24.46875 -20.796875 20.265625 -20.09375 
Q 16.0625 -19.390625 12.109375 -17.921875 
L 12.109375 -9.1875 
Q 16.0625 -11.328125 19.921875 -12.34375 
Q 23.78125 -13.375 27.78125 -13.375 
Q 36.625 -13.375 41.015625 -8.765625 
Q 45.40625 -4.15625 45.40625 5.171875 
L 45.40625 9.625 
Q 42.625 4.78125 38.28125 2.390625 
Q 33.9375 0 27.875 0 
Q 17.828125 0 11.671875 7.65625 
Q 5.515625 15.328125 5.515625 27.984375 
Q 5.515625 40.671875 11.671875 48.328125 
Q 17.828125 56 27.875 56 
Q 33.9375 56 38.28125 53.609375 
Q 42.625 51.21875 45.40625 46.390625 
L 45.40625 54.6875 
L 54.390625 54.6875 
z
" id="DejaVuSans-103"/>
      <path d="M 9.421875 54.6875 
L 18.40625 54.6875 
L 18.40625 0 
L 9.421875 0 
z
M 9.421875 75.984375 
L 18.40625 75.984375 
L 18.40625 64.59375 
L 9.421875 64.59375 
z
" id="DejaVuSans-105"/>
      <path d="M 18.3125 70.21875 
L 18.3125 54.6875 
L 36.8125 54.6875 
L 36.8125 47.703125 
L 18.3125 47.703125 
L 18.3125 18.015625 
Q 18.3125 11.328125 20.140625 9.421875 
Q 21.96875 7.515625 27.59375 7.515625 
L 36.8125 7.515625 
L 36.8125 0 
L 27.59375 0 
Q 17.1875 0 13.234375 3.875 
Q 9.28125 7.765625 9.28125 18.015625 
L 9.28125 47.703125 
L 2.6875 47.703125 
L 2.6875 54.6875 
L 9.28125 54.6875 
L 9.28125 70.21875 
z
" id="DejaVuSans-116"/>
      <path d="M 45.40625 46.390625 
L 45.40625 75.984375 
L 54.390625 75.984375 
L 54.390625 0 
L 45.40625 0 
L 45.40625 8.203125 
Q 42.578125 3.328125 38.25 0.953125 
Q 33.9375 -1.421875 27.875 -1.421875 
Q 17.96875 -1.421875 11.734375 6.484375 
Q 5.515625 14.40625 5.515625 27.296875 
Q 5.515625 40.1875 11.734375 48.09375 
Q 17.96875 56 27.875 56 
Q 33.9375 56 38.25 53.625 
Q 42.578125 51.265625 45.40625 46.390625 
z
M 14.796875 27.296875 
Q 14.796875 17.390625 18.875 11.75 
Q 22.953125 6.109375 30.078125 6.109375 
Q 37.203125 6.109375 41.296875 11.75 
Q 45.40625 17.390625 45.40625 27.296875 
Q 45.40625 37.203125 41.296875 42.84375 
Q 37.203125 48.484375 30.078125 48.484375 
Q 22.953125 48.484375 18.875 42.84375 
Q 14.796875 37.203125 14.796875 27.296875 
z
" id="DejaVuSans-100"/>
      <path d="M 19.671875 34.8125 
L 19.671875 8.109375 
L 35.5 8.109375 
Q 43.453125 8.109375 47.28125 11.40625 
Q 51.125 14.703125 51.125 21.484375 
Q 51.125 28.328125 47.28125 31.5625 
Q 43.453125 34.8125 35.5 34.8125 
z
M 19.671875 64.796875 
L 19.671875 42.828125 
L 34.28125 42.828125 
Q 41.5 42.828125 45.03125 45.53125 
Q 48.578125 48.25 48.578125 53.8125 
Q 48.578125 59.328125 45.03125 62.0625 
Q 41.5 64.796875 34.28125 64.796875 
z
M 9.8125 72.90625 
L 35.015625 72.90625 
Q 46.296875 72.90625 52.390625 68.21875 
Q 58.5 63.53125 58.5 54.890625 
Q 58.5 48.1875 55.375 44.234375 
Q 52.25 40.28125 46.1875 39.3125 
Q 53.46875 37.75 57.5 32.78125 
Q 61.53125 27.828125 61.53125 20.40625 
Q 61.53125 10.640625 54.890625 5.3125 
Q 48.25 0 35.984375 0 
L 9.8125 0 
z
" id="DejaVuSans-66"/>
     </defs>
     <g transform="translate(14.10375 217.569687)rotate(-90)scale(0.12 -0.12)">
      <use xlink:href="#DejaVuSans-109"/>
      <use x="97.412109" xlink:href="#DejaVuSans-97"/>
      <use x="158.691406" xlink:href="#DejaVuSans-103"/>
      <use x="222.167969" xlink:href="#DejaVuSans-110"/>
      <use x="285.546875" xlink:href="#DejaVuSans-105"/>
      <use x="313.330078" xlink:href="#DejaVuSans-116"/>
      <use x="352.539062" xlink:href="#DejaVuSans-117"/>
      <use x="415.917969" xlink:href="#DejaVuSans-100"/>
      <use x="479.394531" xlink:href="#DejaVuSans-101"/>
      <use x="540.917969" xlink:href="#DejaVuSans-32"/>
      <use x="572.705078" xlink:href="#DejaVuSans-91"/>
      <use x="611.71875" xlink:href="#DejaVuSans-100"/>
      <use x="675.195312" xlink:href="#DejaVuSans-66"/>
      <use x="743.798828" xlink:href="#DejaVuSans-93"/>
     </g>
    </g>
   </g>
   <g id="line2d_99">
<<<<<<< HEAD
    <path clip-path="url(#pdc44bc7dc6)" d="M 72.778409 39.872727 
L 76.789199 39.873308 
L 80.799989 39.874007 
L 84.810778 39.874849 
L 88.821568 39.875863 
L 92.832358 39.877085 
L 96.843147 39.878556 
L 100.853937 39.880329 
L 104.864727 39.882463 
L 108.875517 39.885034 
L 112.886306 39.88813 
L 116.897096 39.891859 
L 120.907886 39.89635 
L 124.918675 39.901759 
L 128.929465 39.908272 
L 132.940255 39.916115 
L 136.951045 39.925559 
L 140.961834 39.93693 
L 144.972624 39.950621 
L 148.983414 39.967103 
L 152.994203 39.986943 
L 157.004993 40.010821 
L 161.015783 40.039557 
L 165.026573 40.07413 
L 169.037362 40.115717 
L 173.048152 40.165729 
L 177.058942 40.225852 
L 181.069731 40.298101 
L 185.080521 40.384882 
L 189.091311 40.489059 
L 193.102101 40.614035 
L 197.11289 40.763842 
L 201.12368 40.943242 
L 205.13447 41.157835 
L 209.145259 41.414178 
L 213.156049 41.719902 
L 217.166839 42.083828 
L 221.177629 42.516074 
L 225.188418 43.028125 
L 229.199208 43.632876 
L 233.209998 44.344598 
L 237.220787 45.178834 
L 241.231577 46.152173 
L 245.242367 47.28191 
L 249.253157 48.585562 
L 253.263946 50.080254 
L 257.274736 51.781996 
L 261.285526 53.704898 
L 265.296315 55.860389 
L 269.307105 58.256528 
L 273.317895 60.897483 
L 277.328685 63.783254 
L 281.339474 66.909673 
L 285.350264 70.268681 
L 289.361054 73.848849 
L 293.371843 77.636067 
L 297.382633 81.614325 
L 301.393423 85.766498 
L 305.404213 90.075069 
L 309.415002 94.522743 
L 313.425792 99.092931 
L 317.436582 103.77009 
L 321.447371 108.539949 
L 325.458161 113.389614 
L 329.468951 118.307597 
L 333.479741 123.283783 
L 337.49053 128.30935 
L 341.50132 133.376667 
L 345.51211 138.479177 
L 349.522899 143.61128 
L 353.533689 148.768214 
L 357.544479 153.945947 
L 361.555269 159.141076 
L 365.566058 164.350737 
L 369.576848 169.572524 
L 373.587638 174.804423 
L 377.598427 180.044745 
L 381.609217 185.292082 
L 385.620007 190.545257 
L 389.630797 195.803288 
L 393.641586 201.065358 
L 397.652376 206.330786 
L 401.663166 211.599006 
L 405.673955 216.869544 
L 409.684745 222.14201 
L 413.695535 227.416077 
L 417.706325 232.691474 
L 421.717114 237.967976 
L 425.727904 243.245395 
L 429.738694 248.523576 
L 433.749483 253.802389 
L 437.760273 259.081729 
L 441.771063 264.361504 
L 445.781853 269.641642 
L 449.792642 274.92208 
L 453.803432 280.202769 
L 457.814222 285.483664 
L 461.825011 290.764732 
L 465.835801 296.045943 
L 469.846591 301.327273 
=======
    <path clip-path="url(#p93d1269ceb)" d="M 72.9375 39.872727 
L 76.980429 39.873308 
L 81.023359 39.874007 
L 85.066288 39.874849 
L 89.109217 39.875863 
L 93.152146 39.877085 
L 97.195076 39.878556 
L 101.238005 39.880329 
L 105.280934 39.882463 
L 109.323864 39.885034 
L 113.366793 39.88813 
L 117.409722 39.891859 
L 121.452652 39.89635 
L 125.495581 39.901759 
L 129.53851 39.908272 
L 133.581439 39.916115 
L 137.624369 39.925559 
L 141.667298 39.93693 
L 145.710227 39.950621 
L 149.753157 39.967103 
L 153.796086 39.986943 
L 157.839015 40.010821 
L 161.881944 40.039557 
L 165.924874 40.07413 
L 169.967803 40.115717 
L 174.010732 40.165729 
L 178.053662 40.225852 
L 182.096591 40.298101 
L 186.13952 40.384882 
L 190.182449 40.489059 
L 194.225379 40.614035 
L 198.268308 40.763842 
L 202.311237 40.943242 
L 206.354167 41.157835 
L 210.397096 41.414178 
L 214.440025 41.719902 
L 218.482955 42.083828 
L 222.525884 42.516074 
L 226.568813 43.028125 
L 230.611742 43.632876 
L 234.654672 44.344598 
L 238.697601 45.178834 
L 242.74053 46.152173 
L 246.78346 47.28191 
L 250.826389 48.585562 
L 254.869318 50.080254 
L 258.912247 51.781996 
L 262.955177 53.704898 
L 266.998106 55.860389 
L 271.041035 58.256528 
L 275.083965 60.897483 
L 279.126894 63.783254 
L 283.169823 66.909673 
L 287.212753 70.268681 
L 291.255682 73.848849 
L 295.298611 77.636067 
L 299.34154 81.614325 
L 303.38447 85.766498 
L 307.427399 90.075069 
L 311.470328 94.522743 
L 315.513258 99.092931 
L 319.556187 103.77009 
L 323.599116 108.539949 
L 327.642045 113.389614 
L 331.684975 118.307597 
L 335.727904 123.283783 
L 339.770833 128.30935 
L 343.813763 133.376667 
L 347.856692 138.479177 
L 351.899621 143.61128 
L 355.942551 148.768214 
L 359.98548 153.945947 
L 364.028409 159.141076 
L 368.071338 164.350737 
L 372.114268 169.572524 
L 376.157197 174.804423 
L 380.200126 180.044745 
L 384.243056 185.292082 
L 388.285985 190.545257 
L 392.328914 195.803288 
L 396.371843 201.065358 
L 400.414773 206.330786 
L 404.457702 211.599006 
L 408.500631 216.869544 
L 412.543561 222.14201 
L 416.58649 227.416077 
L 420.629419 232.691474 
L 424.672348 237.967976 
L 428.715278 243.245395 
L 432.758207 248.523576 
L 436.801136 253.802389 
L 440.844066 259.081729 
L 444.886995 264.361504 
L 448.929924 269.641642 
L 452.972854 274.92208 
L 457.015783 280.202769 
L 461.058712 285.483664 
L 465.101641 290.764732 
L 469.144571 296.045943 
L 473.1875 301.327273 
>>>>>>> a734be49
" style="fill:none;stroke:#0000ff;stroke-linecap:square;stroke-width:2;"/>
   </g>
   <g id="patch_3">
    <path d="M 52.925 314.4 
L 52.925 26.8 
" style="fill:none;stroke:#000000;stroke-linecap:square;stroke-linejoin:miter;stroke-width:0.8;"/>
   </g>
   <g id="patch_4">
    <path d="M 493.2 314.4 
L 493.2 26.8 
" style="fill:none;stroke:#000000;stroke-linecap:square;stroke-linejoin:miter;stroke-width:0.8;"/>
   </g>
   <g id="patch_5">
    <path d="M 52.925 314.4 
L 493.2 314.4 
" style="fill:none;stroke:#000000;stroke-linecap:square;stroke-linejoin:miter;stroke-width:0.8;"/>
   </g>
   <g id="patch_6">
    <path d="M 52.925 26.8 
L 493.2 26.8 
" style="fill:none;stroke:#000000;stroke-linecap:square;stroke-linejoin:miter;stroke-width:0.8;"/>
   </g>
   <g id="text_17">
    <!-- dB magnitude characteristic -->
    <defs>
     <path d="M 54.890625 33.015625 
L 54.890625 0 
L 45.90625 0 
L 45.90625 32.71875 
Q 45.90625 40.484375 42.875 44.328125 
Q 39.84375 48.1875 33.796875 48.1875 
Q 26.515625 48.1875 22.3125 43.546875 
Q 18.109375 38.921875 18.109375 30.90625 
L 18.109375 0 
L 9.078125 0 
L 9.078125 75.984375 
L 18.109375 75.984375 
L 18.109375 46.1875 
Q 21.34375 51.125 25.703125 53.5625 
Q 30.078125 56 35.796875 56 
Q 45.21875 56 50.046875 50.171875 
Q 54.890625 44.34375 54.890625 33.015625 
z
" id="DejaVuSans-104"/>
     <path d="M 44.28125 53.078125 
L 44.28125 44.578125 
Q 40.484375 46.53125 36.375 47.5 
Q 32.28125 48.484375 27.875 48.484375 
Q 21.1875 48.484375 17.84375 46.4375 
Q 14.5 44.390625 14.5 40.28125 
Q 14.5 37.15625 16.890625 35.375 
Q 19.28125 33.59375 26.515625 31.984375 
L 29.59375 31.296875 
Q 39.15625 29.25 43.1875 25.515625 
Q 47.21875 21.78125 47.21875 15.09375 
Q 47.21875 7.46875 41.1875 3.015625 
Q 35.15625 -1.421875 24.609375 -1.421875 
Q 20.21875 -1.421875 15.453125 -0.5625 
Q 10.6875 0.296875 5.421875 2 
L 5.421875 11.28125 
Q 10.40625 8.6875 15.234375 7.390625 
Q 20.0625 6.109375 24.8125 6.109375 
Q 31.15625 6.109375 34.5625 8.28125 
Q 37.984375 10.453125 37.984375 14.40625 
Q 37.984375 18.0625 35.515625 20.015625 
Q 33.0625 21.96875 24.703125 23.78125 
L 21.578125 24.515625 
Q 13.234375 26.265625 9.515625 29.90625 
Q 5.8125 33.546875 5.8125 39.890625 
Q 5.8125 47.609375 11.28125 51.796875 
Q 16.75 56 26.8125 56 
Q 31.78125 56 36.171875 55.265625 
Q 40.578125 54.546875 44.28125 53.078125 
z
" id="DejaVuSans-115"/>
    </defs>
    <g transform="translate(188.025625 20.8)scale(0.12 -0.12)">
     <use xlink:href="#DejaVuSans-100"/>
     <use x="63.476562" xlink:href="#DejaVuSans-66"/>
     <use x="132.080078" xlink:href="#DejaVuSans-32"/>
     <use x="163.867188" xlink:href="#DejaVuSans-109"/>
     <use x="261.279297" xlink:href="#DejaVuSans-97"/>
     <use x="322.558594" xlink:href="#DejaVuSans-103"/>
     <use x="386.035156" xlink:href="#DejaVuSans-110"/>
     <use x="449.414062" xlink:href="#DejaVuSans-105"/>
     <use x="477.197266" xlink:href="#DejaVuSans-116"/>
     <use x="516.40625" xlink:href="#DejaVuSans-117"/>
     <use x="579.785156" xlink:href="#DejaVuSans-100"/>
     <use x="643.261719" xlink:href="#DejaVuSans-101"/>
     <use x="704.785156" xlink:href="#DejaVuSans-32"/>
     <use x="736.572266" xlink:href="#DejaVuSans-99"/>
     <use x="791.552734" xlink:href="#DejaVuSans-104"/>
     <use x="854.931641" xlink:href="#DejaVuSans-97"/>
     <use x="916.210938" xlink:href="#DejaVuSans-114"/>
     <use x="957.324219" xlink:href="#DejaVuSans-97"/>
     <use x="1018.603516" xlink:href="#DejaVuSans-99"/>
     <use x="1073.583984" xlink:href="#DejaVuSans-116"/>
     <use x="1112.792969" xlink:href="#DejaVuSans-101"/>
     <use x="1174.316406" xlink:href="#DejaVuSans-114"/>
     <use x="1215.429688" xlink:href="#DejaVuSans-105"/>
     <use x="1243.212891" xlink:href="#DejaVuSans-115"/>
     <use x="1295.3125" xlink:href="#DejaVuSans-116"/>
     <use x="1334.521484" xlink:href="#DejaVuSans-105"/>
     <use x="1362.304688" xlink:href="#DejaVuSans-99"/>
    </g>
   </g>
   <g id="legend_1">
    <g id="patch_7">
<<<<<<< HEAD
     <path d="M 444.789375 47.41375 
L 482.7 47.41375 
Q 484.7 47.41375 484.7 45.41375 
L 484.7 33.8 
Q 484.7 31.8 482.7 31.8 
L 444.789375 31.8 
Q 442.789375 31.8 442.789375 33.8 
L 442.789375 45.41375 
Q 442.789375 47.41375 444.789375 47.41375 
=======
     <path d="M 448.289375 47.41375 
L 486.2 47.41375 
Q 488.2 47.41375 488.2 45.41375 
L 488.2 33.8 
Q 488.2 31.8 486.2 31.8 
L 448.289375 31.8 
Q 446.289375 31.8 446.289375 33.8 
L 446.289375 45.41375 
Q 446.289375 47.41375 448.289375 47.41375 
>>>>>>> a734be49
z
" style="fill:#ffffff;opacity:0.8;stroke:#cccccc;stroke-linejoin:miter;"/>
    </g>
    <g id="line2d_100">
<<<<<<< HEAD
     <path d="M 444.789375 39.418125 
L 454.789375 39.418125 
=======
     <path d="M 448.289375 39.418125 
L 458.289375 39.418125 
>>>>>>> a734be49
" style="fill:none;stroke:#0000ff;stroke-linecap:square;stroke-width:2;"/>
    </g>
    <g id="line2d_101"/>
    <g id="text_18">
     <!-- gain -->
<<<<<<< HEAD
     <g transform="translate(456.789375 42.918125)scale(0.12 -0.12)">
      <use xlink:href="#DejaVuSans-67"/>
      <use x="63.476562" xlink:href="#DejaVuSans-61"/>
      <use x="124.755859" xlink:href="#DejaVuSans-69"/>
      <use x="152.539062" xlink:href="#DejaVuSans-6e"/>
=======
     <g transform="translate(460.289375 42.918125)scale(0.12 -0.12)">
      <use xlink:href="#DejaVuSans-103"/>
      <use x="63.476562" xlink:href="#DejaVuSans-97"/>
      <use x="124.755859" xlink:href="#DejaVuSans-105"/>
      <use x="152.539062" xlink:href="#DejaVuSans-110"/>
>>>>>>> a734be49
     </g>
    </g>
   </g>
  </g>
 </g>
 <defs>
<<<<<<< HEAD
  <clipPath id="pdc44bc7dc6">
   <rect height="287.6" width="436.775" x="52.925" y="26.8"/>
=======
  <clipPath id="p93d1269ceb">
   <rect height="287.6" width="440.275" x="52.925" y="26.8"/>
>>>>>>> a734be49
  </clipPath>
 </defs>
</svg><|MERGE_RESOLUTION|>--- conflicted
+++ resolved
@@ -29,30 +29,18 @@
    <g id="matplotlib.axis_1">
     <g id="xtick_1">
      <g id="line2d_1">
-<<<<<<< HEAD
-      <path clip-path="url(#pdc44bc7dc6)" d="M 72.778409 314.4 
-L 72.778409 26.8 
-=======
       <path clip-path="url(#p93d1269ceb)" d="M 72.9375 314.4 
 L 72.9375 26.8 
->>>>>>> a734be49
 " style="fill:none;stroke:#808080;stroke-linecap:square;stroke-width:0.8;"/>
      </g>
      <g id="line2d_2">
       <defs>
        <path d="M 0 0 
 L 0 3.5 
-<<<<<<< HEAD
-" id="md61a0baf06" style="stroke:#000000;stroke-width:0.8;"/>
-      </defs>
-      <g>
-       <use style="stroke:#000000;stroke-width:0.8;" x="72.778409" xlink:href="#md61a0baf06" y="314.4"/>
-=======
 " id="m96e04dd757" style="stroke:#000000;stroke-width:0.8;"/>
       </defs>
       <g>
        <use style="stroke:#000000;stroke-width:0.8;" x="72.9375" xlink:href="#m96e04dd757" y="314.4"/>
->>>>>>> a734be49
       </g>
      </g>
      <g id="text_1">
@@ -102,22 +90,13 @@
     </g>
     <g id="xtick_2">
      <g id="line2d_3">
-<<<<<<< HEAD
-      <path clip-path="url(#pdc44bc7dc6)" d="M 172.045455 314.4 
-L 172.045455 26.8 
-=======
       <path clip-path="url(#p93d1269ceb)" d="M 173 314.4 
 L 173 26.8 
->>>>>>> a734be49
 " style="fill:none;stroke:#808080;stroke-linecap:square;stroke-width:0.8;"/>
      </g>
      <g id="line2d_4">
       <g>
-<<<<<<< HEAD
-       <use style="stroke:#000000;stroke-width:0.8;" x="172.045455" xlink:href="#md61a0baf06" y="314.4"/>
-=======
        <use style="stroke:#000000;stroke-width:0.8;" x="173" xlink:href="#m96e04dd757" y="314.4"/>
->>>>>>> a734be49
       </g>
      </g>
      <g id="text_2">
@@ -157,22 +136,13 @@
     </g>
     <g id="xtick_3">
      <g id="line2d_5">
-<<<<<<< HEAD
-      <path clip-path="url(#pdc44bc7dc6)" d="M 271.3125 314.4 
-L 271.3125 26.8 
-=======
       <path clip-path="url(#p93d1269ceb)" d="M 273.0625 314.4 
 L 273.0625 26.8 
->>>>>>> a734be49
 " style="fill:none;stroke:#808080;stroke-linecap:square;stroke-width:0.8;"/>
      </g>
      <g id="line2d_6">
       <g>
-<<<<<<< HEAD
-       <use style="stroke:#000000;stroke-width:0.8;" x="271.3125" xlink:href="#md61a0baf06" y="314.4"/>
-=======
        <use style="stroke:#000000;stroke-width:0.8;" x="273.0625" xlink:href="#m96e04dd757" y="314.4"/>
->>>>>>> a734be49
       </g>
      </g>
      <g id="text_3">
@@ -220,22 +190,13 @@
     </g>
     <g id="xtick_4">
      <g id="line2d_7">
-<<<<<<< HEAD
-      <path clip-path="url(#pdc44bc7dc6)" d="M 370.579545 314.4 
-L 370.579545 26.8 
-=======
       <path clip-path="url(#p93d1269ceb)" d="M 373.125 314.4 
 L 373.125 26.8 
->>>>>>> a734be49
 " style="fill:none;stroke:#808080;stroke-linecap:square;stroke-width:0.8;"/>
      </g>
      <g id="line2d_8">
       <g>
-<<<<<<< HEAD
-       <use style="stroke:#000000;stroke-width:0.8;" x="370.579545" xlink:href="#md61a0baf06" y="314.4"/>
-=======
        <use style="stroke:#000000;stroke-width:0.8;" x="373.125" xlink:href="#m96e04dd757" y="314.4"/>
->>>>>>> a734be49
       </g>
      </g>
      <g id="text_4">
@@ -268,22 +229,13 @@
     </g>
     <g id="xtick_5">
      <g id="line2d_9">
-<<<<<<< HEAD
-      <path clip-path="url(#pdc44bc7dc6)" d="M 469.846591 314.4 
-L 469.846591 26.8 
-=======
       <path clip-path="url(#p93d1269ceb)" d="M 473.1875 314.4 
 L 473.1875 26.8 
->>>>>>> a734be49
 " style="fill:none;stroke:#808080;stroke-linecap:square;stroke-width:0.8;"/>
      </g>
      <g id="line2d_10">
       <g>
-<<<<<<< HEAD
-       <use style="stroke:#000000;stroke-width:0.8;" x="469.846591" xlink:href="#md61a0baf06" y="314.4"/>
-=======
        <use style="stroke:#000000;stroke-width:0.8;" x="473.1875" xlink:href="#m96e04dd757" y="314.4"/>
->>>>>>> a734be49
       </g>
      </g>
      <g id="text_5">
@@ -323,744 +275,426 @@
     </g>
     <g id="xtick_6">
      <g id="line2d_11">
-<<<<<<< HEAD
-      <path clip-path="url(#pdc44bc7dc6)" d="M 57.401749 314.4 
-L 57.401749 26.8 
-=======
       <path clip-path="url(#p93d1269ceb)" d="M 57.437623 314.4 
 L 57.437623 26.8 
->>>>>>> a734be49
 " style="fill:none;stroke:#808080;stroke-dasharray:0.8,1.32;stroke-dashoffset:0;stroke-width:0.8;"/>
      </g>
      <g id="line2d_12">
       <defs>
        <path d="M 0 0 
 L 0 2 
-<<<<<<< HEAD
-" id="m1690bb110c" style="stroke:#000000;stroke-width:0.6;"/>
-      </defs>
-      <g>
-       <use style="stroke:#000000;stroke-width:0.6;" x="57.401749" xlink:href="#m1690bb110c" y="314.4"/>
-=======
 " id="m1037f62c27" style="stroke:#000000;stroke-width:0.6;"/>
       </defs>
       <g>
        <use style="stroke:#000000;stroke-width:0.6;" x="57.437623" xlink:href="#m1037f62c27" y="314.4"/>
->>>>>>> a734be49
       </g>
      </g>
     </g>
     <g id="xtick_7">
      <g id="line2d_13">
-<<<<<<< HEAD
-      <path clip-path="url(#pdc44bc7dc6)" d="M 63.158438 314.4 
-L 63.158438 26.8 
-=======
       <path clip-path="url(#p93d1269ceb)" d="M 63.240442 314.4 
 L 63.240442 26.8 
->>>>>>> a734be49
 " style="fill:none;stroke:#808080;stroke-dasharray:0.8,1.32;stroke-dashoffset:0;stroke-width:0.8;"/>
      </g>
      <g id="line2d_14">
       <g>
-<<<<<<< HEAD
-       <use style="stroke:#000000;stroke-width:0.6;" x="63.158438" xlink:href="#m1690bb110c" y="314.4"/>
-=======
        <use style="stroke:#000000;stroke-width:0.6;" x="63.240442" xlink:href="#m1037f62c27" y="314.4"/>
->>>>>>> a734be49
       </g>
      </g>
     </g>
     <g id="xtick_8">
      <g id="line2d_15">
-<<<<<<< HEAD
-      <path clip-path="url(#pdc44bc7dc6)" d="M 68.236198 314.4 
-L 68.236198 26.8 
-=======
       <path clip-path="url(#p93d1269ceb)" d="M 68.358891 314.4 
 L 68.358891 26.8 
->>>>>>> a734be49
 " style="fill:none;stroke:#808080;stroke-dasharray:0.8,1.32;stroke-dashoffset:0;stroke-width:0.8;"/>
      </g>
      <g id="line2d_16">
       <g>
-<<<<<<< HEAD
-       <use style="stroke:#000000;stroke-width:0.6;" x="68.236198" xlink:href="#m1690bb110c" y="314.4"/>
-=======
        <use style="stroke:#000000;stroke-width:0.6;" x="68.358891" xlink:href="#m1037f62c27" y="314.4"/>
->>>>>>> a734be49
       </g>
      </g>
     </g>
     <g id="xtick_9">
      <g id="line2d_17">
-<<<<<<< HEAD
-      <path clip-path="url(#pdc44bc7dc6)" d="M 102.660767 314.4 
-L 102.660767 26.8 
-=======
       <path clip-path="url(#p93d1269ceb)" d="M 103.059314 314.4 
 L 103.059314 26.8 
->>>>>>> a734be49
 " style="fill:none;stroke:#808080;stroke-dasharray:0.8,1.32;stroke-dashoffset:0;stroke-width:0.8;"/>
      </g>
      <g id="line2d_18">
       <g>
-<<<<<<< HEAD
-       <use style="stroke:#000000;stroke-width:0.6;" x="102.660767" xlink:href="#m1690bb110c" y="314.4"/>
-=======
        <use style="stroke:#000000;stroke-width:0.6;" x="103.059314" xlink:href="#m1037f62c27" y="314.4"/>
->>>>>>> a734be49
       </g>
      </g>
     </g>
     <g id="xtick_10">
      <g id="line2d_19">
-<<<<<<< HEAD
-      <path clip-path="url(#pdc44bc7dc6)" d="M 120.140826 314.4 
-L 120.140826 26.8 
-=======
       <path clip-path="url(#p93d1269ceb)" d="M 120.679446 314.4 
 L 120.679446 26.8 
->>>>>>> a734be49
 " style="fill:none;stroke:#808080;stroke-dasharray:0.8,1.32;stroke-dashoffset:0;stroke-width:0.8;"/>
      </g>
      <g id="line2d_20">
       <g>
-<<<<<<< HEAD
-       <use style="stroke:#000000;stroke-width:0.6;" x="120.140826" xlink:href="#m1690bb110c" y="314.4"/>
-=======
        <use style="stroke:#000000;stroke-width:0.6;" x="120.679446" xlink:href="#m1037f62c27" y="314.4"/>
->>>>>>> a734be49
       </g>
      </g>
     </g>
     <g id="xtick_11">
      <g id="line2d_21">
-<<<<<<< HEAD
-      <path clip-path="url(#pdc44bc7dc6)" d="M 132.543126 314.4 
-L 132.543126 26.8 
-=======
       <path clip-path="url(#p93d1269ceb)" d="M 133.181128 314.4 
 L 133.181128 26.8 
->>>>>>> a734be49
 " style="fill:none;stroke:#808080;stroke-dasharray:0.8,1.32;stroke-dashoffset:0;stroke-width:0.8;"/>
      </g>
      <g id="line2d_22">
       <g>
-<<<<<<< HEAD
-       <use style="stroke:#000000;stroke-width:0.6;" x="132.543126" xlink:href="#m1690bb110c" y="314.4"/>
-=======
        <use style="stroke:#000000;stroke-width:0.6;" x="133.181128" xlink:href="#m1037f62c27" y="314.4"/>
->>>>>>> a734be49
       </g>
      </g>
     </g>
     <g id="xtick_12">
      <g id="line2d_23">
-<<<<<<< HEAD
-      <path clip-path="url(#pdc44bc7dc6)" d="M 142.163096 314.4 
-L 142.163096 26.8 
-=======
       <path clip-path="url(#p93d1269ceb)" d="M 142.878186 314.4 
 L 142.878186 26.8 
->>>>>>> a734be49
 " style="fill:none;stroke:#808080;stroke-dasharray:0.8,1.32;stroke-dashoffset:0;stroke-width:0.8;"/>
      </g>
      <g id="line2d_24">
       <g>
-<<<<<<< HEAD
-       <use style="stroke:#000000;stroke-width:0.6;" x="142.163096" xlink:href="#m1690bb110c" y="314.4"/>
-=======
        <use style="stroke:#000000;stroke-width:0.6;" x="142.878186" xlink:href="#m1037f62c27" y="314.4"/>
->>>>>>> a734be49
       </g>
      </g>
     </g>
     <g id="xtick_13">
      <g id="line2d_25">
-<<<<<<< HEAD
-      <path clip-path="url(#pdc44bc7dc6)" d="M 150.023185 314.4 
-L 150.023185 26.8 
-=======
       <path clip-path="url(#p93d1269ceb)" d="M 150.801259 314.4 
 L 150.801259 26.8 
->>>>>>> a734be49
 " style="fill:none;stroke:#808080;stroke-dasharray:0.8,1.32;stroke-dashoffset:0;stroke-width:0.8;"/>
      </g>
      <g id="line2d_26">
       <g>
-<<<<<<< HEAD
-       <use style="stroke:#000000;stroke-width:0.6;" x="150.023185" xlink:href="#m1690bb110c" y="314.4"/>
-=======
        <use style="stroke:#000000;stroke-width:0.6;" x="150.801259" xlink:href="#m1037f62c27" y="314.4"/>
->>>>>>> a734be49
       </g>
      </g>
     </g>
     <g id="xtick_14">
      <g id="line2d_27">
-<<<<<<< HEAD
-      <path clip-path="url(#pdc44bc7dc6)" d="M 156.668795 314.4 
-L 156.668795 26.8 
-=======
       <path clip-path="url(#p93d1269ceb)" d="M 157.500123 314.4 
 L 157.500123 26.8 
->>>>>>> a734be49
 " style="fill:none;stroke:#808080;stroke-dasharray:0.8,1.32;stroke-dashoffset:0;stroke-width:0.8;"/>
      </g>
      <g id="line2d_28">
       <g>
-<<<<<<< HEAD
-       <use style="stroke:#000000;stroke-width:0.6;" x="156.668795" xlink:href="#m1690bb110c" y="314.4"/>
-=======
        <use style="stroke:#000000;stroke-width:0.6;" x="157.500123" xlink:href="#m1037f62c27" y="314.4"/>
->>>>>>> a734be49
       </g>
      </g>
     </g>
     <g id="xtick_15">
      <g id="line2d_29">
-<<<<<<< HEAD
-      <path clip-path="url(#pdc44bc7dc6)" d="M 162.425484 314.4 
-L 162.425484 26.8 
-=======
       <path clip-path="url(#p93d1269ceb)" d="M 163.302942 314.4 
 L 163.302942 26.8 
->>>>>>> a734be49
 " style="fill:none;stroke:#808080;stroke-dasharray:0.8,1.32;stroke-dashoffset:0;stroke-width:0.8;"/>
      </g>
      <g id="line2d_30">
       <g>
-<<<<<<< HEAD
-       <use style="stroke:#000000;stroke-width:0.6;" x="162.425484" xlink:href="#m1690bb110c" y="314.4"/>
-=======
        <use style="stroke:#000000;stroke-width:0.6;" x="163.302942" xlink:href="#m1037f62c27" y="314.4"/>
->>>>>>> a734be49
       </g>
      </g>
     </g>
     <g id="xtick_16">
      <g id="line2d_31">
-<<<<<<< HEAD
-      <path clip-path="url(#pdc44bc7dc6)" d="M 167.503244 314.4 
-L 167.503244 26.8 
-=======
       <path clip-path="url(#p93d1269ceb)" d="M 168.421391 314.4 
 L 168.421391 26.8 
->>>>>>> a734be49
 " style="fill:none;stroke:#808080;stroke-dasharray:0.8,1.32;stroke-dashoffset:0;stroke-width:0.8;"/>
      </g>
      <g id="line2d_32">
       <g>
-<<<<<<< HEAD
-       <use style="stroke:#000000;stroke-width:0.6;" x="167.503244" xlink:href="#m1690bb110c" y="314.4"/>
-=======
        <use style="stroke:#000000;stroke-width:0.6;" x="168.421391" xlink:href="#m1037f62c27" y="314.4"/>
->>>>>>> a734be49
       </g>
      </g>
     </g>
     <g id="xtick_17">
      <g id="line2d_33">
-<<<<<<< HEAD
-      <path clip-path="url(#pdc44bc7dc6)" d="M 201.927813 314.4 
-L 201.927813 26.8 
-=======
       <path clip-path="url(#p93d1269ceb)" d="M 203.121814 314.4 
 L 203.121814 26.8 
->>>>>>> a734be49
 " style="fill:none;stroke:#808080;stroke-dasharray:0.8,1.32;stroke-dashoffset:0;stroke-width:0.8;"/>
      </g>
      <g id="line2d_34">
       <g>
-<<<<<<< HEAD
-       <use style="stroke:#000000;stroke-width:0.6;" x="201.927813" xlink:href="#m1690bb110c" y="314.4"/>
-=======
        <use style="stroke:#000000;stroke-width:0.6;" x="203.121814" xlink:href="#m1037f62c27" y="314.4"/>
->>>>>>> a734be49
       </g>
      </g>
     </g>
     <g id="xtick_18">
      <g id="line2d_35">
-<<<<<<< HEAD
-      <path clip-path="url(#pdc44bc7dc6)" d="M 219.407872 314.4 
-L 219.407872 26.8 
-=======
       <path clip-path="url(#p93d1269ceb)" d="M 220.741946 314.4 
 L 220.741946 26.8 
->>>>>>> a734be49
 " style="fill:none;stroke:#808080;stroke-dasharray:0.8,1.32;stroke-dashoffset:0;stroke-width:0.8;"/>
      </g>
      <g id="line2d_36">
       <g>
-<<<<<<< HEAD
-       <use style="stroke:#000000;stroke-width:0.6;" x="219.407872" xlink:href="#m1690bb110c" y="314.4"/>
-=======
        <use style="stroke:#000000;stroke-width:0.6;" x="220.741946" xlink:href="#m1037f62c27" y="314.4"/>
->>>>>>> a734be49
       </g>
      </g>
     </g>
     <g id="xtick_19">
      <g id="line2d_37">
-<<<<<<< HEAD
-      <path clip-path="url(#pdc44bc7dc6)" d="M 231.810171 314.4 
-L 231.810171 26.8 
-=======
       <path clip-path="url(#p93d1269ceb)" d="M 233.243628 314.4 
 L 233.243628 26.8 
->>>>>>> a734be49
 " style="fill:none;stroke:#808080;stroke-dasharray:0.8,1.32;stroke-dashoffset:0;stroke-width:0.8;"/>
      </g>
      <g id="line2d_38">
       <g>
-<<<<<<< HEAD
-       <use style="stroke:#000000;stroke-width:0.6;" x="231.810171" xlink:href="#m1690bb110c" y="314.4"/>
-=======
        <use style="stroke:#000000;stroke-width:0.6;" x="233.243628" xlink:href="#m1037f62c27" y="314.4"/>
->>>>>>> a734be49
       </g>
      </g>
     </g>
     <g id="xtick_20">
      <g id="line2d_39">
-<<<<<<< HEAD
-      <path clip-path="url(#pdc44bc7dc6)" d="M 241.430142 314.4 
-L 241.430142 26.8 
-=======
       <path clip-path="url(#p93d1269ceb)" d="M 242.940686 314.4 
 L 242.940686 26.8 
->>>>>>> a734be49
 " style="fill:none;stroke:#808080;stroke-dasharray:0.8,1.32;stroke-dashoffset:0;stroke-width:0.8;"/>
      </g>
      <g id="line2d_40">
       <g>
-<<<<<<< HEAD
-       <use style="stroke:#000000;stroke-width:0.6;" x="241.430142" xlink:href="#m1690bb110c" y="314.4"/>
-=======
        <use style="stroke:#000000;stroke-width:0.6;" x="242.940686" xlink:href="#m1037f62c27" y="314.4"/>
->>>>>>> a734be49
       </g>
      </g>
     </g>
     <g id="xtick_21">
      <g id="line2d_41">
-<<<<<<< HEAD
-      <path clip-path="url(#pdc44bc7dc6)" d="M 249.29023 314.4 
-L 249.29023 26.8 
-=======
       <path clip-path="url(#p93d1269ceb)" d="M 250.863759 314.4 
 L 250.863759 26.8 
->>>>>>> a734be49
 " style="fill:none;stroke:#808080;stroke-dasharray:0.8,1.32;stroke-dashoffset:0;stroke-width:0.8;"/>
      </g>
      <g id="line2d_42">
       <g>
-<<<<<<< HEAD
-       <use style="stroke:#000000;stroke-width:0.6;" x="249.29023" xlink:href="#m1690bb110c" y="314.4"/>
-=======
        <use style="stroke:#000000;stroke-width:0.6;" x="250.863759" xlink:href="#m1037f62c27" y="314.4"/>
->>>>>>> a734be49
       </g>
      </g>
     </g>
     <g id="xtick_22">
      <g id="line2d_43">
-<<<<<<< HEAD
-      <path clip-path="url(#pdc44bc7dc6)" d="M 255.93584 314.4 
-L 255.93584 26.8 
-=======
       <path clip-path="url(#p93d1269ceb)" d="M 257.562623 314.4 
 L 257.562623 26.8 
->>>>>>> a734be49
 " style="fill:none;stroke:#808080;stroke-dasharray:0.8,1.32;stroke-dashoffset:0;stroke-width:0.8;"/>
      </g>
      <g id="line2d_44">
       <g>
-<<<<<<< HEAD
-       <use style="stroke:#000000;stroke-width:0.6;" x="255.93584" xlink:href="#m1690bb110c" y="314.4"/>
-=======
        <use style="stroke:#000000;stroke-width:0.6;" x="257.562623" xlink:href="#m1037f62c27" y="314.4"/>
->>>>>>> a734be49
       </g>
      </g>
     </g>
     <g id="xtick_23">
      <g id="line2d_45">
-<<<<<<< HEAD
-      <path clip-path="url(#pdc44bc7dc6)" d="M 261.692529 314.4 
-L 261.692529 26.8 
-=======
       <path clip-path="url(#p93d1269ceb)" d="M 263.365442 314.4 
 L 263.365442 26.8 
->>>>>>> a734be49
 " style="fill:none;stroke:#808080;stroke-dasharray:0.8,1.32;stroke-dashoffset:0;stroke-width:0.8;"/>
      </g>
      <g id="line2d_46">
       <g>
-<<<<<<< HEAD
-       <use style="stroke:#000000;stroke-width:0.6;" x="261.692529" xlink:href="#m1690bb110c" y="314.4"/>
-=======
        <use style="stroke:#000000;stroke-width:0.6;" x="263.365442" xlink:href="#m1037f62c27" y="314.4"/>
->>>>>>> a734be49
       </g>
      </g>
     </g>
     <g id="xtick_24">
      <g id="line2d_47">
-<<<<<<< HEAD
-      <path clip-path="url(#pdc44bc7dc6)" d="M 266.770289 314.4 
-L 266.770289 26.8 
-=======
       <path clip-path="url(#p93d1269ceb)" d="M 268.483891 314.4 
 L 268.483891 26.8 
->>>>>>> a734be49
 " style="fill:none;stroke:#808080;stroke-dasharray:0.8,1.32;stroke-dashoffset:0;stroke-width:0.8;"/>
      </g>
      <g id="line2d_48">
       <g>
-<<<<<<< HEAD
-       <use style="stroke:#000000;stroke-width:0.6;" x="266.770289" xlink:href="#m1690bb110c" y="314.4"/>
-=======
        <use style="stroke:#000000;stroke-width:0.6;" x="268.483891" xlink:href="#m1037f62c27" y="314.4"/>
->>>>>>> a734be49
       </g>
      </g>
     </g>
     <g id="xtick_25">
      <g id="line2d_49">
-<<<<<<< HEAD
-      <path clip-path="url(#pdc44bc7dc6)" d="M 301.194858 314.4 
-L 301.194858 26.8 
-=======
       <path clip-path="url(#p93d1269ceb)" d="M 303.184314 314.4 
 L 303.184314 26.8 
->>>>>>> a734be49
 " style="fill:none;stroke:#808080;stroke-dasharray:0.8,1.32;stroke-dashoffset:0;stroke-width:0.8;"/>
      </g>
      <g id="line2d_50">
       <g>
-<<<<<<< HEAD
-       <use style="stroke:#000000;stroke-width:0.6;" x="301.194858" xlink:href="#m1690bb110c" y="314.4"/>
-=======
        <use style="stroke:#000000;stroke-width:0.6;" x="303.184314" xlink:href="#m1037f62c27" y="314.4"/>
->>>>>>> a734be49
       </g>
      </g>
     </g>
     <g id="xtick_26">
      <g id="line2d_51">
-<<<<<<< HEAD
-      <path clip-path="url(#pdc44bc7dc6)" d="M 318.674917 314.4 
-L 318.674917 26.8 
-=======
       <path clip-path="url(#p93d1269ceb)" d="M 320.804446 314.4 
 L 320.804446 26.8 
->>>>>>> a734be49
 " style="fill:none;stroke:#808080;stroke-dasharray:0.8,1.32;stroke-dashoffset:0;stroke-width:0.8;"/>
      </g>
      <g id="line2d_52">
       <g>
-<<<<<<< HEAD
-       <use style="stroke:#000000;stroke-width:0.6;" x="318.674917" xlink:href="#m1690bb110c" y="314.4"/>
-=======
        <use style="stroke:#000000;stroke-width:0.6;" x="320.804446" xlink:href="#m1037f62c27" y="314.4"/>
->>>>>>> a734be49
       </g>
      </g>
     </g>
     <g id="xtick_27">
      <g id="line2d_53">
-<<<<<<< HEAD
-      <path clip-path="url(#pdc44bc7dc6)" d="M 331.077217 314.4 
-L 331.077217 26.8 
-=======
       <path clip-path="url(#p93d1269ceb)" d="M 333.306128 314.4 
 L 333.306128 26.8 
->>>>>>> a734be49
 " style="fill:none;stroke:#808080;stroke-dasharray:0.8,1.32;stroke-dashoffset:0;stroke-width:0.8;"/>
      </g>
      <g id="line2d_54">
       <g>
-<<<<<<< HEAD
-       <use style="stroke:#000000;stroke-width:0.6;" x="331.077217" xlink:href="#m1690bb110c" y="314.4"/>
-=======
        <use style="stroke:#000000;stroke-width:0.6;" x="333.306128" xlink:href="#m1037f62c27" y="314.4"/>
->>>>>>> a734be49
       </g>
      </g>
     </g>
     <g id="xtick_28">
      <g id="line2d_55">
-<<<<<<< HEAD
-      <path clip-path="url(#pdc44bc7dc6)" d="M 340.697187 314.4 
-L 340.697187 26.8 
-=======
       <path clip-path="url(#p93d1269ceb)" d="M 343.003186 314.4 
 L 343.003186 26.8 
->>>>>>> a734be49
 " style="fill:none;stroke:#808080;stroke-dasharray:0.8,1.32;stroke-dashoffset:0;stroke-width:0.8;"/>
      </g>
      <g id="line2d_56">
       <g>
-<<<<<<< HEAD
-       <use style="stroke:#000000;stroke-width:0.6;" x="340.697187" xlink:href="#m1690bb110c" y="314.4"/>
-=======
        <use style="stroke:#000000;stroke-width:0.6;" x="343.003186" xlink:href="#m1037f62c27" y="314.4"/>
->>>>>>> a734be49
       </g>
      </g>
     </g>
     <g id="xtick_29">
      <g id="line2d_57">
-<<<<<<< HEAD
-      <path clip-path="url(#pdc44bc7dc6)" d="M 348.557276 314.4 
-L 348.557276 26.8 
-=======
       <path clip-path="url(#p93d1269ceb)" d="M 350.926259 314.4 
 L 350.926259 26.8 
->>>>>>> a734be49
 " style="fill:none;stroke:#808080;stroke-dasharray:0.8,1.32;stroke-dashoffset:0;stroke-width:0.8;"/>
      </g>
      <g id="line2d_58">
       <g>
-<<<<<<< HEAD
-       <use style="stroke:#000000;stroke-width:0.6;" x="348.557276" xlink:href="#m1690bb110c" y="314.4"/>
-=======
        <use style="stroke:#000000;stroke-width:0.6;" x="350.926259" xlink:href="#m1037f62c27" y="314.4"/>
->>>>>>> a734be49
       </g>
      </g>
     </g>
     <g id="xtick_30">
      <g id="line2d_59">
-<<<<<<< HEAD
-      <path clip-path="url(#pdc44bc7dc6)" d="M 355.202886 314.4 
-L 355.202886 26.8 
-=======
       <path clip-path="url(#p93d1269ceb)" d="M 357.625123 314.4 
 L 357.625123 26.8 
->>>>>>> a734be49
 " style="fill:none;stroke:#808080;stroke-dasharray:0.8,1.32;stroke-dashoffset:0;stroke-width:0.8;"/>
      </g>
      <g id="line2d_60">
       <g>
-<<<<<<< HEAD
-       <use style="stroke:#000000;stroke-width:0.6;" x="355.202886" xlink:href="#m1690bb110c" y="314.4"/>
-=======
        <use style="stroke:#000000;stroke-width:0.6;" x="357.625123" xlink:href="#m1037f62c27" y="314.4"/>
->>>>>>> a734be49
       </g>
      </g>
     </g>
     <g id="xtick_31">
      <g id="line2d_61">
-<<<<<<< HEAD
-      <path clip-path="url(#pdc44bc7dc6)" d="M 360.959575 314.4 
-L 360.959575 26.8 
-=======
       <path clip-path="url(#p93d1269ceb)" d="M 363.427942 314.4 
 L 363.427942 26.8 
->>>>>>> a734be49
 " style="fill:none;stroke:#808080;stroke-dasharray:0.8,1.32;stroke-dashoffset:0;stroke-width:0.8;"/>
      </g>
      <g id="line2d_62">
       <g>
-<<<<<<< HEAD
-       <use style="stroke:#000000;stroke-width:0.6;" x="360.959575" xlink:href="#m1690bb110c" y="314.4"/>
-=======
        <use style="stroke:#000000;stroke-width:0.6;" x="363.427942" xlink:href="#m1037f62c27" y="314.4"/>
->>>>>>> a734be49
       </g>
      </g>
     </g>
     <g id="xtick_32">
      <g id="line2d_63">
-<<<<<<< HEAD
-      <path clip-path="url(#pdc44bc7dc6)" d="M 366.037335 314.4 
-L 366.037335 26.8 
-=======
       <path clip-path="url(#p93d1269ceb)" d="M 368.546391 314.4 
 L 368.546391 26.8 
->>>>>>> a734be49
 " style="fill:none;stroke:#808080;stroke-dasharray:0.8,1.32;stroke-dashoffset:0;stroke-width:0.8;"/>
      </g>
      <g id="line2d_64">
       <g>
-<<<<<<< HEAD
-       <use style="stroke:#000000;stroke-width:0.6;" x="366.037335" xlink:href="#m1690bb110c" y="314.4"/>
-=======
        <use style="stroke:#000000;stroke-width:0.6;" x="368.546391" xlink:href="#m1037f62c27" y="314.4"/>
->>>>>>> a734be49
       </g>
      </g>
     </g>
     <g id="xtick_33">
      <g id="line2d_65">
-<<<<<<< HEAD
-      <path clip-path="url(#pdc44bc7dc6)" d="M 400.461904 314.4 
-L 400.461904 26.8 
-=======
       <path clip-path="url(#p93d1269ceb)" d="M 403.246814 314.4 
 L 403.246814 26.8 
->>>>>>> a734be49
 " style="fill:none;stroke:#808080;stroke-dasharray:0.8,1.32;stroke-dashoffset:0;stroke-width:0.8;"/>
      </g>
      <g id="line2d_66">
       <g>
-<<<<<<< HEAD
-       <use style="stroke:#000000;stroke-width:0.6;" x="400.461904" xlink:href="#m1690bb110c" y="314.4"/>
-=======
        <use style="stroke:#000000;stroke-width:0.6;" x="403.246814" xlink:href="#m1037f62c27" y="314.4"/>
->>>>>>> a734be49
       </g>
      </g>
     </g>
     <g id="xtick_34">
      <g id="line2d_67">
-<<<<<<< HEAD
-      <path clip-path="url(#pdc44bc7dc6)" d="M 417.941963 314.4 
-L 417.941963 26.8 
-=======
       <path clip-path="url(#p93d1269ceb)" d="M 420.866946 314.4 
 L 420.866946 26.8 
->>>>>>> a734be49
 " style="fill:none;stroke:#808080;stroke-dasharray:0.8,1.32;stroke-dashoffset:0;stroke-width:0.8;"/>
      </g>
      <g id="line2d_68">
       <g>
-<<<<<<< HEAD
-       <use style="stroke:#000000;stroke-width:0.6;" x="417.941963" xlink:href="#m1690bb110c" y="314.4"/>
-=======
        <use style="stroke:#000000;stroke-width:0.6;" x="420.866946" xlink:href="#m1037f62c27" y="314.4"/>
->>>>>>> a734be49
       </g>
      </g>
     </g>
     <g id="xtick_35">
      <g id="line2d_69">
-<<<<<<< HEAD
-      <path clip-path="url(#pdc44bc7dc6)" d="M 430.344262 314.4 
-L 430.344262 26.8 
-=======
       <path clip-path="url(#p93d1269ceb)" d="M 433.368628 314.4 
 L 433.368628 26.8 
->>>>>>> a734be49
 " style="fill:none;stroke:#808080;stroke-dasharray:0.8,1.32;stroke-dashoffset:0;stroke-width:0.8;"/>
      </g>
      <g id="line2d_70">
       <g>
-<<<<<<< HEAD
-       <use style="stroke:#000000;stroke-width:0.6;" x="430.344262" xlink:href="#m1690bb110c" y="314.4"/>
-=======
        <use style="stroke:#000000;stroke-width:0.6;" x="433.368628" xlink:href="#m1037f62c27" y="314.4"/>
->>>>>>> a734be49
       </g>
      </g>
     </g>
     <g id="xtick_36">
      <g id="line2d_71">
-<<<<<<< HEAD
-      <path clip-path="url(#pdc44bc7dc6)" d="M 439.964233 314.4 
-L 439.964233 26.8 
-=======
       <path clip-path="url(#p93d1269ceb)" d="M 443.065686 314.4 
 L 443.065686 26.8 
->>>>>>> a734be49
 " style="fill:none;stroke:#808080;stroke-dasharray:0.8,1.32;stroke-dashoffset:0;stroke-width:0.8;"/>
      </g>
      <g id="line2d_72">
       <g>
-<<<<<<< HEAD
-       <use style="stroke:#000000;stroke-width:0.6;" x="439.964233" xlink:href="#m1690bb110c" y="314.4"/>
-=======
        <use style="stroke:#000000;stroke-width:0.6;" x="443.065686" xlink:href="#m1037f62c27" y="314.4"/>
->>>>>>> a734be49
       </g>
      </g>
     </g>
     <g id="xtick_37">
      <g id="line2d_73">
-<<<<<<< HEAD
-      <path clip-path="url(#pdc44bc7dc6)" d="M 447.824321 314.4 
-L 447.824321 26.8 
-=======
       <path clip-path="url(#p93d1269ceb)" d="M 450.988759 314.4 
 L 450.988759 26.8 
->>>>>>> a734be49
 " style="fill:none;stroke:#808080;stroke-dasharray:0.8,1.32;stroke-dashoffset:0;stroke-width:0.8;"/>
      </g>
      <g id="line2d_74">
       <g>
-<<<<<<< HEAD
-       <use style="stroke:#000000;stroke-width:0.6;" x="447.824321" xlink:href="#m1690bb110c" y="314.4"/>
-=======
        <use style="stroke:#000000;stroke-width:0.6;" x="450.988759" xlink:href="#m1037f62c27" y="314.4"/>
->>>>>>> a734be49
       </g>
      </g>
     </g>
     <g id="xtick_38">
      <g id="line2d_75">
-<<<<<<< HEAD
-      <path clip-path="url(#pdc44bc7dc6)" d="M 454.469931 314.4 
-L 454.469931 26.8 
-=======
       <path clip-path="url(#p93d1269ceb)" d="M 457.687623 314.4 
 L 457.687623 26.8 
->>>>>>> a734be49
 " style="fill:none;stroke:#808080;stroke-dasharray:0.8,1.32;stroke-dashoffset:0;stroke-width:0.8;"/>
      </g>
      <g id="line2d_76">
       <g>
-<<<<<<< HEAD
-       <use style="stroke:#000000;stroke-width:0.6;" x="454.469931" xlink:href="#m1690bb110c" y="314.4"/>
-=======
        <use style="stroke:#000000;stroke-width:0.6;" x="457.687623" xlink:href="#m1037f62c27" y="314.4"/>
->>>>>>> a734be49
       </g>
      </g>
     </g>
     <g id="xtick_39">
      <g id="line2d_77">
-<<<<<<< HEAD
-      <path clip-path="url(#pdc44bc7dc6)" d="M 460.22662 314.4 
-L 460.22662 26.8 
-=======
       <path clip-path="url(#p93d1269ceb)" d="M 463.490442 314.4 
 L 463.490442 26.8 
->>>>>>> a734be49
 " style="fill:none;stroke:#808080;stroke-dasharray:0.8,1.32;stroke-dashoffset:0;stroke-width:0.8;"/>
      </g>
      <g id="line2d_78">
       <g>
-<<<<<<< HEAD
-       <use style="stroke:#000000;stroke-width:0.6;" x="460.22662" xlink:href="#m1690bb110c" y="314.4"/>
-=======
        <use style="stroke:#000000;stroke-width:0.6;" x="463.490442" xlink:href="#m1037f62c27" y="314.4"/>
->>>>>>> a734be49
       </g>
      </g>
     </g>
     <g id="xtick_40">
      <g id="line2d_79">
-<<<<<<< HEAD
-      <path clip-path="url(#pdc44bc7dc6)" d="M 465.30438 314.4 
-L 465.30438 26.8 
-=======
       <path clip-path="url(#p93d1269ceb)" d="M 468.608891 314.4 
 L 468.608891 26.8 
->>>>>>> a734be49
 " style="fill:none;stroke:#808080;stroke-dasharray:0.8,1.32;stroke-dashoffset:0;stroke-width:0.8;"/>
      </g>
      <g id="line2d_80">
       <g>
-<<<<<<< HEAD
-       <use style="stroke:#000000;stroke-width:0.6;" x="465.30438" xlink:href="#m1690bb110c" y="314.4"/>
-=======
        <use style="stroke:#000000;stroke-width:0.6;" x="468.608891" xlink:href="#m1037f62c27" y="314.4"/>
->>>>>>> a734be49
       </g>
      </g>
     </g>
@@ -1298,30 +932,18 @@
    <g id="matplotlib.axis_2">
     <g id="ytick_1">
      <g id="line2d_81">
-<<<<<<< HEAD
-      <path clip-path="url(#pdc44bc7dc6)" d="M 52.925 301.324434 
-L 489.7 301.324434 
-=======
       <path clip-path="url(#p93d1269ceb)" d="M 52.925 301.324434 
 L 493.2 301.324434 
->>>>>>> a734be49
 " style="fill:none;stroke:#808080;stroke-linecap:square;stroke-width:0.8;"/>
      </g>
      <g id="line2d_82">
       <defs>
        <path d="M 0 0 
 L -3.5 0 
-<<<<<<< HEAD
-" id="m65836420ea" style="stroke:#000000;stroke-width:0.8;"/>
-      </defs>
-      <g>
-       <use style="stroke:#000000;stroke-width:0.8;" x="52.925" xlink:href="#m65836420ea" y="301.324434"/>
-=======
 " id="mbb2dd1a036" style="stroke:#000000;stroke-width:0.8;"/>
       </defs>
       <g>
        <use style="stroke:#000000;stroke-width:0.8;" x="52.925" xlink:href="#mbb2dd1a036" y="301.324434"/>
->>>>>>> a734be49
       </g>
      </g>
      <g id="text_7">
@@ -1343,22 +965,13 @@
     </g>
     <g id="ytick_2">
      <g id="line2d_83">
-<<<<<<< HEAD
-      <path clip-path="url(#pdc44bc7dc6)" d="M 52.925 268.642616 
-L 489.7 268.642616 
-=======
       <path clip-path="url(#p93d1269ceb)" d="M 52.925 268.642616 
 L 493.2 268.642616 
->>>>>>> a734be49
 " style="fill:none;stroke:#808080;stroke-linecap:square;stroke-width:0.8;"/>
      </g>
      <g id="line2d_84">
       <g>
-<<<<<<< HEAD
-       <use style="stroke:#000000;stroke-width:0.8;" x="52.925" xlink:href="#m65836420ea" y="268.642616"/>
-=======
        <use style="stroke:#000000;stroke-width:0.8;" x="52.925" xlink:href="#mbb2dd1a036" y="268.642616"/>
->>>>>>> a734be49
       </g>
      </g>
      <g id="text_8">
@@ -1372,22 +985,13 @@
     </g>
     <g id="ytick_3">
      <g id="line2d_85">
-<<<<<<< HEAD
-      <path clip-path="url(#pdc44bc7dc6)" d="M 52.925 235.960798 
-L 489.7 235.960798 
-=======
       <path clip-path="url(#p93d1269ceb)" d="M 52.925 235.960798 
 L 493.2 235.960798 
->>>>>>> a734be49
 " style="fill:none;stroke:#808080;stroke-linecap:square;stroke-width:0.8;"/>
      </g>
      <g id="line2d_86">
       <g>
-<<<<<<< HEAD
-       <use style="stroke:#000000;stroke-width:0.8;" x="52.925" xlink:href="#m65836420ea" y="235.960798"/>
-=======
        <use style="stroke:#000000;stroke-width:0.8;" x="52.925" xlink:href="#mbb2dd1a036" y="235.960798"/>
->>>>>>> a734be49
       </g>
      </g>
      <g id="text_9">
@@ -1401,22 +1005,13 @@
     </g>
     <g id="ytick_4">
      <g id="line2d_87">
-<<<<<<< HEAD
-      <path clip-path="url(#pdc44bc7dc6)" d="M 52.925 203.27898 
-L 489.7 203.27898 
-=======
       <path clip-path="url(#p93d1269ceb)" d="M 52.925 203.27898 
 L 493.2 203.27898 
->>>>>>> a734be49
 " style="fill:none;stroke:#808080;stroke-linecap:square;stroke-width:0.8;"/>
      </g>
      <g id="line2d_88">
       <g>
-<<<<<<< HEAD
-       <use style="stroke:#000000;stroke-width:0.8;" x="52.925" xlink:href="#m65836420ea" y="203.27898"/>
-=======
        <use style="stroke:#000000;stroke-width:0.8;" x="52.925" xlink:href="#mbb2dd1a036" y="203.27898"/>
->>>>>>> a734be49
       </g>
      </g>
      <g id="text_10">
@@ -1430,22 +1025,13 @@
     </g>
     <g id="ytick_5">
      <g id="line2d_89">
-<<<<<<< HEAD
-      <path clip-path="url(#pdc44bc7dc6)" d="M 52.925 170.597161 
-L 489.7 170.597161 
-=======
       <path clip-path="url(#p93d1269ceb)" d="M 52.925 170.597161 
 L 493.2 170.597161 
->>>>>>> a734be49
 " style="fill:none;stroke:#808080;stroke-linecap:square;stroke-width:0.8;"/>
      </g>
      <g id="line2d_90">
       <g>
-<<<<<<< HEAD
-       <use style="stroke:#000000;stroke-width:0.8;" x="52.925" xlink:href="#m65836420ea" y="170.597161"/>
-=======
        <use style="stroke:#000000;stroke-width:0.8;" x="52.925" xlink:href="#mbb2dd1a036" y="170.597161"/>
->>>>>>> a734be49
       </g>
      </g>
      <g id="text_11">
@@ -1459,22 +1045,13 @@
     </g>
     <g id="ytick_6">
      <g id="line2d_91">
-<<<<<<< HEAD
-      <path clip-path="url(#pdc44bc7dc6)" d="M 52.925 137.915343 
-L 489.7 137.915343 
-=======
       <path clip-path="url(#p93d1269ceb)" d="M 52.925 137.915343 
 L 493.2 137.915343 
->>>>>>> a734be49
 " style="fill:none;stroke:#808080;stroke-linecap:square;stroke-width:0.8;"/>
      </g>
      <g id="line2d_92">
       <g>
-<<<<<<< HEAD
-       <use style="stroke:#000000;stroke-width:0.8;" x="52.925" xlink:href="#m65836420ea" y="137.915343"/>
-=======
        <use style="stroke:#000000;stroke-width:0.8;" x="52.925" xlink:href="#mbb2dd1a036" y="137.915343"/>
->>>>>>> a734be49
       </g>
      </g>
      <g id="text_12">
@@ -1488,22 +1065,13 @@
     </g>
     <g id="ytick_7">
      <g id="line2d_93">
-<<<<<<< HEAD
-      <path clip-path="url(#pdc44bc7dc6)" d="M 52.925 105.233525 
-L 489.7 105.233525 
-=======
       <path clip-path="url(#p93d1269ceb)" d="M 52.925 105.233525 
 L 493.2 105.233525 
->>>>>>> a734be49
 " style="fill:none;stroke:#808080;stroke-linecap:square;stroke-width:0.8;"/>
      </g>
      <g id="line2d_94">
       <g>
-<<<<<<< HEAD
-       <use style="stroke:#000000;stroke-width:0.8;" x="52.925" xlink:href="#m65836420ea" y="105.233525"/>
-=======
        <use style="stroke:#000000;stroke-width:0.8;" x="52.925" xlink:href="#mbb2dd1a036" y="105.233525"/>
->>>>>>> a734be49
       </g>
      </g>
      <g id="text_13">
@@ -1517,22 +1085,13 @@
     </g>
     <g id="ytick_8">
      <g id="line2d_95">
-<<<<<<< HEAD
-      <path clip-path="url(#pdc44bc7dc6)" d="M 52.925 72.551707 
-L 489.7 72.551707 
-=======
       <path clip-path="url(#p93d1269ceb)" d="M 52.925 72.551707 
 L 493.2 72.551707 
->>>>>>> a734be49
 " style="fill:none;stroke:#808080;stroke-linecap:square;stroke-width:0.8;"/>
      </g>
      <g id="line2d_96">
       <g>
-<<<<<<< HEAD
-       <use style="stroke:#000000;stroke-width:0.8;" x="52.925" xlink:href="#m65836420ea" y="72.551707"/>
-=======
        <use style="stroke:#000000;stroke-width:0.8;" x="52.925" xlink:href="#mbb2dd1a036" y="72.551707"/>
->>>>>>> a734be49
       </g>
      </g>
      <g id="text_14">
@@ -1545,22 +1104,13 @@
     </g>
     <g id="ytick_9">
      <g id="line2d_97">
-<<<<<<< HEAD
-      <path clip-path="url(#pdc44bc7dc6)" d="M 52.925 39.869889 
-L 489.7 39.869889 
-=======
       <path clip-path="url(#p93d1269ceb)" d="M 52.925 39.869889 
 L 493.2 39.869889 
->>>>>>> a734be49
 " style="fill:none;stroke:#808080;stroke-linecap:square;stroke-width:0.8;"/>
      </g>
      <g id="line2d_98">
       <g>
-<<<<<<< HEAD
-       <use style="stroke:#000000;stroke-width:0.8;" x="52.925" xlink:href="#m65836420ea" y="39.869889"/>
-=======
        <use style="stroke:#000000;stroke-width:0.8;" x="52.925" xlink:href="#mbb2dd1a036" y="39.869889"/>
->>>>>>> a734be49
       </g>
      </g>
      <g id="text_15">
@@ -1774,108 +1324,6 @@
     </g>
    </g>
    <g id="line2d_99">
-<<<<<<< HEAD
-    <path clip-path="url(#pdc44bc7dc6)" d="M 72.778409 39.872727 
-L 76.789199 39.873308 
-L 80.799989 39.874007 
-L 84.810778 39.874849 
-L 88.821568 39.875863 
-L 92.832358 39.877085 
-L 96.843147 39.878556 
-L 100.853937 39.880329 
-L 104.864727 39.882463 
-L 108.875517 39.885034 
-L 112.886306 39.88813 
-L 116.897096 39.891859 
-L 120.907886 39.89635 
-L 124.918675 39.901759 
-L 128.929465 39.908272 
-L 132.940255 39.916115 
-L 136.951045 39.925559 
-L 140.961834 39.93693 
-L 144.972624 39.950621 
-L 148.983414 39.967103 
-L 152.994203 39.986943 
-L 157.004993 40.010821 
-L 161.015783 40.039557 
-L 165.026573 40.07413 
-L 169.037362 40.115717 
-L 173.048152 40.165729 
-L 177.058942 40.225852 
-L 181.069731 40.298101 
-L 185.080521 40.384882 
-L 189.091311 40.489059 
-L 193.102101 40.614035 
-L 197.11289 40.763842 
-L 201.12368 40.943242 
-L 205.13447 41.157835 
-L 209.145259 41.414178 
-L 213.156049 41.719902 
-L 217.166839 42.083828 
-L 221.177629 42.516074 
-L 225.188418 43.028125 
-L 229.199208 43.632876 
-L 233.209998 44.344598 
-L 237.220787 45.178834 
-L 241.231577 46.152173 
-L 245.242367 47.28191 
-L 249.253157 48.585562 
-L 253.263946 50.080254 
-L 257.274736 51.781996 
-L 261.285526 53.704898 
-L 265.296315 55.860389 
-L 269.307105 58.256528 
-L 273.317895 60.897483 
-L 277.328685 63.783254 
-L 281.339474 66.909673 
-L 285.350264 70.268681 
-L 289.361054 73.848849 
-L 293.371843 77.636067 
-L 297.382633 81.614325 
-L 301.393423 85.766498 
-L 305.404213 90.075069 
-L 309.415002 94.522743 
-L 313.425792 99.092931 
-L 317.436582 103.77009 
-L 321.447371 108.539949 
-L 325.458161 113.389614 
-L 329.468951 118.307597 
-L 333.479741 123.283783 
-L 337.49053 128.30935 
-L 341.50132 133.376667 
-L 345.51211 138.479177 
-L 349.522899 143.61128 
-L 353.533689 148.768214 
-L 357.544479 153.945947 
-L 361.555269 159.141076 
-L 365.566058 164.350737 
-L 369.576848 169.572524 
-L 373.587638 174.804423 
-L 377.598427 180.044745 
-L 381.609217 185.292082 
-L 385.620007 190.545257 
-L 389.630797 195.803288 
-L 393.641586 201.065358 
-L 397.652376 206.330786 
-L 401.663166 211.599006 
-L 405.673955 216.869544 
-L 409.684745 222.14201 
-L 413.695535 227.416077 
-L 417.706325 232.691474 
-L 421.717114 237.967976 
-L 425.727904 243.245395 
-L 429.738694 248.523576 
-L 433.749483 253.802389 
-L 437.760273 259.081729 
-L 441.771063 264.361504 
-L 445.781853 269.641642 
-L 449.792642 274.92208 
-L 453.803432 280.202769 
-L 457.814222 285.483664 
-L 461.825011 290.764732 
-L 465.835801 296.045943 
-L 469.846591 301.327273 
-=======
     <path clip-path="url(#p93d1269ceb)" d="M 72.9375 39.872727 
 L 76.980429 39.873308 
 L 81.023359 39.874007 
@@ -1976,7 +1424,6 @@
 L 465.101641 290.764732 
 L 469.144571 296.045943 
 L 473.1875 301.327273 
->>>>>>> a734be49
 " style="fill:none;stroke:#0000ff;stroke-linecap:square;stroke-width:2;"/>
    </g>
    <g id="patch_3">
@@ -2085,17 +1532,6 @@
    </g>
    <g id="legend_1">
     <g id="patch_7">
-<<<<<<< HEAD
-     <path d="M 444.789375 47.41375 
-L 482.7 47.41375 
-Q 484.7 47.41375 484.7 45.41375 
-L 484.7 33.8 
-Q 484.7 31.8 482.7 31.8 
-L 444.789375 31.8 
-Q 442.789375 31.8 442.789375 33.8 
-L 442.789375 45.41375 
-Q 442.789375 47.41375 444.789375 47.41375 
-=======
      <path d="M 448.289375 47.41375 
 L 486.2 47.41375 
 Q 488.2 47.41375 488.2 45.41375 
@@ -2105,49 +1541,30 @@
 Q 446.289375 31.8 446.289375 33.8 
 L 446.289375 45.41375 
 Q 446.289375 47.41375 448.289375 47.41375 
->>>>>>> a734be49
 z
 " style="fill:#ffffff;opacity:0.8;stroke:#cccccc;stroke-linejoin:miter;"/>
     </g>
     <g id="line2d_100">
-<<<<<<< HEAD
-     <path d="M 444.789375 39.418125 
-L 454.789375 39.418125 
-=======
      <path d="M 448.289375 39.418125 
 L 458.289375 39.418125 
->>>>>>> a734be49
 " style="fill:none;stroke:#0000ff;stroke-linecap:square;stroke-width:2;"/>
     </g>
     <g id="line2d_101"/>
     <g id="text_18">
      <!-- gain -->
-<<<<<<< HEAD
-     <g transform="translate(456.789375 42.918125)scale(0.12 -0.12)">
-      <use xlink:href="#DejaVuSans-67"/>
-      <use x="63.476562" xlink:href="#DejaVuSans-61"/>
-      <use x="124.755859" xlink:href="#DejaVuSans-69"/>
-      <use x="152.539062" xlink:href="#DejaVuSans-6e"/>
-=======
      <g transform="translate(460.289375 42.918125)scale(0.12 -0.12)">
       <use xlink:href="#DejaVuSans-103"/>
       <use x="63.476562" xlink:href="#DejaVuSans-97"/>
       <use x="124.755859" xlink:href="#DejaVuSans-105"/>
       <use x="152.539062" xlink:href="#DejaVuSans-110"/>
->>>>>>> a734be49
      </g>
     </g>
    </g>
   </g>
  </g>
  <defs>
-<<<<<<< HEAD
-  <clipPath id="pdc44bc7dc6">
-   <rect height="287.6" width="436.775" x="52.925" y="26.8"/>
-=======
   <clipPath id="p93d1269ceb">
    <rect height="287.6" width="440.275" x="52.925" y="26.8"/>
->>>>>>> a734be49
   </clipPath>
  </defs>
 </svg>