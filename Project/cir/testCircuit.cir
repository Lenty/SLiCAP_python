   "test circuit"

 * Comment

    R1 1  out {R_a }

 R2 1   0    100 ;comment

.model MyMOS M (cgs = { C_gs*1a} cds = {10E*2})

E1 1  3 ; comment
* comment
 + 10   11 
 +    { 10 /( 1+s*tau_1)} ; comment
L1 2 5 10
L3 5 6 1
K1 L1    L3 0.12
R10 2 3 r dcvar=0.01 value = {alpha*5} ; comment
X1 1 2 4 myModel
X2 1 2 4 anotherCircuit params: value={5*pi}  ; comment
X3 1 2 3 anotherCircuit ; params: 
+  ; comment

<<<<<<< HEAD
.subckt myModel 1 2 3 a + g=1E
L1 1 2 12.4E
=======
.subckt myModel 1 2 3 a + g=1
L1 1 2 12.4E6
>>>>>>> b395c8de
C1 2 0 {c_p}
R1 2 3 {R}
R7 10 11 6

.subckt myModel2 1 2
<<<<<<< HEAD
L10 1 2 10
K2 L1 L2 0.87e5
L20 1 2 + 10E
=======
L10 1 2 10e6
K2 L1 L2 0.87
L20 1 2 + 10
>>>>>>> b395c8de
R_67 1 2 3
.ends

R10 1 2 10

.ends
F2 2 3 4 5 {oops*1p+1E}
H1 3 4 5 6 {exp(i*pi)}
*.lib help.lib
.end<|MERGE_RESOLUTION|>--- conflicted
+++ resolved
@@ -21,27 +21,20 @@
 X3 1 2 3 anotherCircuit ; params: 
 +  ; comment
 
-<<<<<<< HEAD
 .subckt myModel 1 2 3 a + g=1E
 L1 1 2 12.4E
-=======
+
 .subckt myModel 1 2 3 a + g=1
 L1 1 2 12.4E6
->>>>>>> b395c8de
 C1 2 0 {c_p}
 R1 2 3 {R}
 R7 10 11 6
 
 .subckt myModel2 1 2
-<<<<<<< HEAD
-L10 1 2 10
-K2 L1 L2 0.87e5
 L20 1 2 + 10E
-=======
 L10 1 2 10e6
 K2 L1 L2 0.87
 L20 1 2 + 10
->>>>>>> b395c8de
 R_67 1 2 3
 .ends
 
