--- conflicted
+++ resolved
@@ -9,21 +9,23 @@
 
 @author: anton
 """
-from SLiCAPhtml import *
+from sympy import sympify, Symbol
+import ply.lex as lex
+import re
+from SLiCAPini import *
+
+global LAPLACE, FREQUENCY, OMEGA
 
 # list of token names
 
-tokens = ('PARDEF', 'EXPR', 'SCI', 'SCALE', 'FLT', 'INT', 'CMD', 'FNAME', 
+tokens = ('PARDEF', 'EXPR', 'SCALE', 'SCI', 'FLT', 'INT', 'CMD', 'FNAME', 
           'PARAMS', 'ID', 'QSTRING', 'PLUS', 'LEFTBR', 'RIGHTBR', 'COMMENT')
 
 SCALEFACTORS    =  {'y':'-24','z':'-21','a':'-18','f':'-15','p':'-12','n':'-9',
                     'u':'-6','m':'-3','k':'3','M':'6','G':'9','T':'12','P':'15',
                     'E':'18','Z':'21','Y':'24'}
 
-<<<<<<< HEAD
-=======
-
->>>>>>> 92b95b12
+
 t_FLT     = r'[+-]?\d+\.\d*'
 t_INT     = r'[+-]?\d+'
 t_FNAME   = r'/?[^\s]+\.[a-zA-Z]+'
@@ -40,12 +42,25 @@
     t.value = t.value.replace(' ', '')
     t.value = t.value.split('=')
     # replace scale factors in t.value[1]
-    t.value[1] = replaceScaleFactors(t.value[1])
     if t.value[1][0] == '{' and t.value[1][-1] == '}':
-        # remove the curly brackets before turing it into a Sympy expression.
-        t.value[1] = t.value[1][1:-1]
+        # Do this for an expression
+        pos = 1
+        out = ''
+        for m in re.finditer(r'\d+\.?\d*[yzafpnumkMGTPEZY]', t.value[1]):
+            out += t.value[1][pos: m.end()-1] + 'E' 
+            out += SCALEFACTORS[m.group(0)[-1]]
+            pos = m.end()
+        out += t.value[1][pos:-1]
+        t.value[1] = out
+    else:
+        # Do this for a numeric value: last character is scale factor
+        try:
+            scaleFactor = SCALEFACTORS[t.value[1][-1]]
+            t.value[1] = t.value[1][0:-1] + 'E' + scaleFactor
+        except:
+            pass
     try:
-        t.value[1] = sp.sympify(t.value[1])
+        t.value[1] = sympify(t.value[1])
     except:
         printError("Error in expression.", lexer.lexdata.splitlines()[lexer.lineno], find_column(t))
         lexer.errCount += 1
@@ -93,25 +108,18 @@
     Replaces scale factors in expressions and converts the expression into
     a sympy object.
     """
-    t.value = replaceScaleFactors(t.value)
+    pos = 1
+    out = ''
+    for m in re.finditer(r'\d+\.?\d*([yzafpnumkMGTPEZY])', t.value):
+        out += t.value[pos: m.end()-1] + 'E' + SCALEFACTORS[m.group(0)[-1]]
+        pos = m.end()
+    out += t.value[pos:-1]
+    t.value = out
     try:
-        t.value = sp.sympify(t.value[1:-1])
+        t.value = sympify(out)
     except:
         lexer.errCount += 1
         printError("Error in expression:", lexer.lexdata.splitlines[lexer.lineno], find_column(t))
-<<<<<<< HEAD
-    return t          
-
-def t_SCI(t):
-    r'[+-]?\d+\.?\d*[eE][+-]?\d+'
-    try:
-        t.value = float(t.value)
-        t.type = 'FLT'
-    except:
-        printError('Cannot convert number to float.', lexer.lexdata.splitlines[lexer.lineno], find_column(t))
-    return t  
-          
-=======
     return t      
 
 def t_SCI(t):
@@ -119,7 +127,6 @@
     
     return t
                 
->>>>>>> 92b95b12
 # Define a rule so we can track line numbers
 def t_newline(t):
     r'\n+'
@@ -128,10 +135,10 @@
 # A string containing ignored characters (spaces and tabs)
 t_ignore  = ' \t'
 
+# Compute column.
+#   input is the input text string
+#   token is a token instance
 def find_column(token):
-    """
-    Compute column of token
-    """
     line_start = lexer.lexdata.rfind('\n', 0, token.lexpos) + 1
     return (token.lexpos - line_start) + 1
  
@@ -145,28 +152,19 @@
 def t_SCALE(t):
     r'[+-]?\d+\.?\d*[yzafpnumkMGTPEZY]'
     """
-    Replaces scale factors in numbers and converts numbers into floats.
+    Replaces scale factors in numbers and converts numbers into floats
     """
     try:
-        t.value = float(replaceScaleFactors(t.value))
-        t.type = 'FLT'
+        t.value = float(t.value[0:-1] + 'E' + SCALEFACTORS[t.value[-1]])
     except:
-
         printError('Cannot convert number to float.', lexer.lexdata.splitlines[lexer.lineno], find_column(t))
         lexer.errCount += 1
-    return t 
-
-def replaceScaleFactors(txt):
-    """
-    Replaces scale factors in expressions with their value in scientific notation.
-    """
-    pos = 0
-    out = ''
-    for m in re.finditer(r'\d+\.?\d*([yzafpnumkMGTPEZY])', txt):
-        out += txt[pos: m.end()-1] + 'E' + SCALEFACTORS[m.group(0)[-1]]
-        pos = m.end()
-    out += txt[pos:]
-    return out  
+    t.type = 'FLT'
+    return t
+
+# Initialize the lexer
+lexer = lex.lex()
+lexer.errCount = 0
 
 def tokenize(cirFileName):
     """
@@ -198,25 +196,21 @@
     for i in range(pos-1):
         out += '.'
     out += '|\n' + msg
-    print out
-
-# Initialize the lexer
-lexer = lex.lex()
-lexer.errCount = 0   
-   
+    print(out)
+    
 if __name__ == '__main__':
     """
-    files = os.listdir('Project/cir')
+    import os
+    files = os.listdir('cir')
     for fi in files:
         [cirFileName, ext] = fi.split('.')
-        if ext.lower() == 'cir':"""
+        if ext.lower() == 'cir':
+    """
     fi = 'testCircuit.cir'
-    print fi
-    lexer = tokenize('Project/cir/' + fi)
+    print(fi)
+    lexer = tokenize('cir/' + fi)
     tok = lexer.token()
-    
     while tok:
-        print tok
+        print(tok)
         tok = lexer.token()
-    
-    print '\nnumber of errors =', lexer.errCount, '\n'+    print('\nnumber of errors =', lexer.errCount, '\n')