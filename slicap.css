--- conflicted
+++ resolved
@@ -1,226 +1,112 @@
-<<<<<<< HEAD
-body
-{
+body
+{
 font-family:Lucida Sans,Arial,Helvetica,sans-serif;
-background:url(Grid.png);
-color: #3d4043;
-min-width:250px;
-padding-left: 10px;
-padding-right: 10px;
-padding-top: 0px;
-}
-
-#top
-{
-background: #00458a;
-font-family:Lucida Sans,Arial,Helvetica,sans-serif;
-text-align:center;
-margin: 0px;
-padding: 0px;
-color: #f2f2f3;
-}
-
-#Mscript {
-font-family: "Lucida Console", monospace;
-background: whitesmoke;
-padding: 20px;
-border: 2px;
-border-style: solid;
-border-color: lightgray;
-line-height: 0.5;
-}
-
-#footnote
-{
-font-family:Lucida Sans,Arial,Helvetica,sans-serif;
-text-align:center;
-padding:15px;
-font-size: 80%;
-}
-
-h1
-{
-font-size: 1.75em;
+font-size: 0.9em;
+background:url(Grid.png);
+color: #3d4043;
+min-width:250px;
+padding-left: 10px;
+}
+
+#top
+{
+background-color: #00458a;
+font-family:Lucida Sans,Arial,Helvetica,sans-serif;
+text-align:center;
+color: #f2f2f3;
+}
+
+#Mscript {
+font-family: "Lucida Console", monospace;
+background-color: whitesmoke;
+padding: 20px;
+border: 2px;
+border-style: solid;
+border-color: lightgray;
+line-height: 0.5;
+}
+
+#footnote
+{
+font-family:Lucida Sans,Arial,Helvetica,sans-serif;
+text-align:center;
+padding:15px;
+font-size: 0.85em;
+}
+
+h1
+{
+font-size: 2em;
+font-weight: normal;
+}
+
+h2
+{
+color: #00458a;
+font-size: 1.75em;
+text-align: left;
+font-weight: normal;
+}
+
+h3
+{
+color: #00458a;
+font-size: 1.5em;
+text-align: left;
+font-weight: normal;
+}
+
+table
+{
+margin-left: 20px;
+margin-right: auto;
+border-collapse: collaps;
+padding: 0px;
+}
+
+th {
+color: #00458a;
+text-align: right;
+padding: 5px;
 font-weight: normal;
-}
-
-h2
-{
-color: #00458a;
-font-size: 1.5em;
-text-align: left;
-font-weight: normal;
-}
-
-h3 
-{
-color: #00458a;
-font-size: 1.25em;
-text-align: left;
-font-weight: normal;
-}
-
-table
-{
-margin-left: 20px;
-margin-right: auto;
-border-collapse: collaps;
-padding: 0px;
-}
-
-th {
-color: #00458a;
-text-align: right;
-padding: 5px;
-font-weight: normal;
-}
-
-td {
-font-family: "Lucida Console", monospace;
-text-align: right;
-padding-left: 10px;
-padding-right: 10px;
-padding-top: 0px;
-padding-bottom: 0px;
-}
-
-th.center, td.center {
-text-align: center;
-}
-
-th.left, td.left {
-text-align: left;
-}
-
-th.right, td.right {
-text-align: right;
-}
-
-td.units {
-text-align: left;
-padding-left:1em;
-}
-
-td.title {
-font-family:Lucida Sans,Arial,Helvetica,sans-serif;
-text-align: left;
-}
-
-td.equal {
-text-align:center;
-width: 1em;
-}
-=======
-body
-{
-font-family:Lucida Sans,Arial,Helvetica,sans-serif;
-font-size: 0.9em;
-background:url(Grid.png);
-color: #3d4043;
-min-width:250px;
-padding-left: 10px;
-}
-
-#top
-{
-background-color: #00458a;
-font-family:Lucida Sans,Arial,Helvetica,sans-serif;
-text-align:center;
-color: #f2f2f3;
-}
-
-#Mscript {
-font-family: "Lucida Console", monospace;
-background-color: whitesmoke;
-padding: 20px;
-border: 2px;
-border-style: solid;
-border-color: lightgray;
-line-height: 0.5;
-}
-
-#footnote
-{
-font-family:Lucida Sans,Arial,Helvetica,sans-serif;
-text-align:center;
-padding:15px;
-font-size: 0.85em;
-}
-
-h1
-{
-font-size: 2em;
-font-weight: normal;
-}
-
-h2
-{
-color: #00458a;
-font-size: 1.75em;
-text-align: left;
-font-weight: normal;
-}
-
-h3 
-{
-color: #00458a;
-font-size: 1.5em;
-text-align: left;
-font-weight: normal;
-}
-
-table
-{
-margin-left: 20px;
-margin-right: auto;
-border-collapse: collaps;
-padding: 0px;
-}
-
-th {
-color: #00458a;
-text-align: right;
-padding: 5px;
-font-weight: normal;
-font-size: 1.2em;
-}
-
-td {
-font-family: "Lucida Console", monospace;
-text-align: right;
-padding-left: 10px;
-padding-right: 10px;
-padding-top: 0px;
-padding-bottom: 0px;
-}
-
-th.center, td.center {
-text-align: center;
-}
-
-th.left, td.left {
-text-align: left;
-}
-
-th.right, td.right {
-text-align: right;
-}
-
-td.units {
-text-align: left;
-padding-left:1em;
-}
-
-td.title {
-font-family:Lucida Sans,Arial,Helvetica,sans-serif;
-text-align: left;
-}
-
-td.equal {
-text-align:center;
-width: 1em;
-}
->>>>>>> 393f8617
+font-size: 1.2em;
+}
+
+td {
+font-family: "Lucida Console", monospace;
+text-align: right;
+padding-left: 10px;
+padding-right: 10px;
+padding-top: 0px;
+padding-bottom: 0px;
+}
+
+th.center, td.center {
+text-align: center;
+}
+
+th.left, td.left {
+text-align: left;
+}
+
+th.right, td.right {
+text-align: right;
+}
+
+td.units {
+text-align: left;
+padding-left:1em;
+}
+
+td.title {
+font-family:Lucida Sans,Arial,Helvetica,sans-serif;
+text-align: left;
+}
+
+td.equal {
+text-align:center;
+width: 1em;
+}
 
 figcaption {
   font-style: italic;
@@ -237,45 +123,25 @@
   text-align: center;
   caption-side: top;
 }
-<<<<<<< HEAD
-
-img{
-  display: block;
-  margin-left: auto;
-  margin-right: auto;
-}
-
-a:link {
-color: #00458a;
-text-decoration: none;
-}
-
-a:visited {
-color: #0066cc;
-}
-
-a:hover {
-color: red;
-=======
-
-img{
-  display: block;
-  margin-left: auto;
-  margin-right: auto;
-}
-
-a:link {
-  color: #00458a;
-  text-decoration: none;
-}
-
-a:visited {
-  color: #0066cc;
-}
-
-a:hover {
-  color: red;
-}
+
+img{
+  display: block;
+  margin-left: auto;
+  margin-right: auto;
+}
+
+a:link {
+  color: #00458a;
+  text-decoration: none;
+}
+
+a:visited {
+  color: #0066cc;
+}
+
+a:hover {
+  color: red;
+}
 
 pre {
   font-family: "Lucida Console", monospace;
@@ -284,5 +150,4 @@
   padding-top: 10px;
   padding-bottom: 10px;
   background-color: whitesmoke;
->>>>>>> 393f8617
 }